// ----------------------------------------------------------------
// Gunrock -- Fast and Efficient GPU Graph Library
// ----------------------------------------------------------------
// This source code is distributed under the terms of LICENSE.TXT
// in the root directory of this source distribution.
// ----------------------------------------------------------------

/**
 * @file
 * mf_problem.cuh
 *
 * @brief GPU Storage management Structure for Max Flow Problem Data
 */

#pragma once

#include <gunrock/app/problem_base.cuh>
#include <gunrock/oprtr/1D_oprtr/for_all.cuh>
#include <queue>

#define debug_aml(a...)
//#define debug_aml(a...) {printf("%s:%d ", __FILE__, __LINE__); printf(a);\
    printf("\n");}


#define MF_EPSILON 1e-6
#define MF_EPSILON_VALIDATE 1e-4

namespace gunrock {
namespace app {
namespace mf {

/**
 * @brief Speciflying parameters for MF Problem
 * @param  parameters  The util::Parameter<...> structure holding all 
 *			parameter info
 * \return cudaError_t error message(s), if any
 */
cudaError_t UseParameters_problem(
    util::Parameters &parameters)
{
    cudaError_t retval = cudaSuccess;

    GUARD_CU(gunrock::app::UseParameters_problem(parameters));

    // TODO: Add problem specific command-line parameter usages here, e.g.:
    GUARD_CU(parameters.Use<bool>(
        "mark-pred",
        util::OPTIONAL_ARGUMENT | util::MULTI_VALUE | 
	util::OPTIONAL_PARAMETER,
        false,
        "Whether to mark predecessor info.",
        __FILE__, __LINE__));

    return retval;
}

template <typename ValueT>
__host__ __device__ bool almost_eql(ValueT A, ValueT B, 
        ValueT maxRelDiff = MF_EPSILON)
{
    if (fabs(A - B) < maxRelDiff)
        return true;
    return false;
}

template <typename GraphT, typename VertexT, typename ValueT>
void relabeling(GraphT graph, VertexT source, VertexT sink, VertexT* height, 
        VertexT* reverse, ValueT* flow){
    typedef typename GraphT::CsrT CsrT;
    bool mark[graph.nodes];
    for (VertexT x=0; x<graph.nodes; ++x) mark[x] = false;
    VertexT que[graph.nodes];
    int first = 0, last = 0;
    que[last++] = sink;
    mark[sink] = true;
    auto H = (VertexT)0;
    height[sink] = H;
    int changed = 0;

    while (first < last){
        auto v = que[first++];
        auto e_start = graph.CsrT::GetNeighborListOffset(v);
        auto num_neighbors = graph.CsrT::GetNeighborListLength(v);
        auto e_end = e_start + num_neighbors;
        ++H;
        for (auto e = e_start; e < e_end; ++e){
            auto neighbor = graph.CsrT::GetEdgeDest(e);
            auto c = graph.CsrT::edge_values[reverse[e]];
            auto f = flow[reverse[e]];
            if (mark[neighbor] || almost_eql(c, f))
                continue;
	    if (height[neighbor] != H)
                changed++;
		
            height[neighbor] = H;
<<<<<<< HEAD
            //debug_aml("h[%d] = %d\n", neighbor, H);
=======
>>>>>>> a85b3947
            mark[neighbor] = true;
            que[last++] = neighbor;
        }
    }
<<<<<<< HEAD
    //printf("-----> relabeling %d was changed\n", changed);
    /*for (VertexT x=0; x<graph.nodes; ++x){
=======
    for (VertexT x=0; x<graph.nodes; ++x){
>>>>>>> a85b3947
        if (not mark[x]){
            height[x] = 2*graph.nodes + 1;
        }
    }*/
    height[source] = graph.nodes;
    return;
}
/**
 * @brief Max Flow Problem structure stores device-side arrays
 * @tparam _GraphT  Type of the graph
 * @tparam _ValueT  Type of signed integer to use as capacity and flow 
		    of edges and as excess and height values of vertices.
 * @tparam _FLAG    Problem flags
 */
template <
    typename _GraphT,
    typename _ValueT  = typename _GraphT::ValueT,
    ProblemFlag _FLAG = Problem_None>
struct Problem : ProblemBase<_GraphT, _FLAG>
{
    typedef	        _GraphT	      GraphT;
    static const     ProblemFlag FLAG = _FLAG;
    typedef typename GraphT::VertexT  VertexT;
    typedef typename GraphT::SizeT    SizeT;
    typedef typename GraphT::GpT      GpT;
    typedef	         _ValueT	      ValueT;
    typedef ProblemBase	 <GraphT, FLAG>	BaseProblem;
    typedef DataSliceBase<GraphT, FLAG>	BaseDataSlice;

    //Helper structures

    /**
     * @brief Data structure containing MF-specific data on indivual GPU.
     */
    struct DataSlice : BaseDataSlice
    {
        // MF-specific storage arrays:
        util::Array1D<SizeT, ValueT>  flow;	      // edge flow 
        util::Array1D<SizeT, ValueT>  excess; 	      // vertex excess
        util::Array1D<SizeT, VertexT> height; 	      // vertex height
        util::Array1D<SizeT, VertexT> reverse;	      // id reverse edge
        util::Array1D<SizeT, SizeT>   lowest_neighbor;// id lowest neighbor
        util::Array1D<SizeT, VertexT> local_vertices; // set of vertices
        util::Array1D<SizeT, SizeT>   active;	      // flag active vertices
	
	util::Array1D<SizeT, VertexT>   head;
	util::Array1D<SizeT, VertexT>   tail;
	VertexT head_;
	VertexT tail_;

	util::Array1D<SizeT, bool> reachabilities;
        util::Array1D<SizeT, VertexT>   queue;        	

        VertexT	source;	// source vertex
        VertexT sink;	// sink vertex
        SizeT num_updated_vertices;

        /*
         * @brief Default constructor
         */
        DataSlice() : BaseDataSlice()
        {
            source = util::PreDefinedValues<VertexT>::InvalidValue;
            sink = util::PreDefinedValues<VertexT>::InvalidValue;
            num_updated_vertices = 1;
            reverse	    .SetName("reverse"	      );
            excess	    .SetName("excess"	      );
            flow   	    .SetName("flow"  	      );
            height 	    .SetName("height"	      );
            lowest_neighbor .SetName("lowest_neighbor");
            local_vertices  .SetName("local_vertices" );
            active	    .SetName("active"         );

	    head	    .SetName("head"	      );
	    tail	    .SetName("tail"	      );

	    reachabilities  .SetName("reachabilities" );
	    queue	    .SetName("queue"	      );

        }

        /*
         * @brief Default destructor
         */
        virtual ~DataSlice()
        {
            Release();
        }

        /*
         * @brief Releasing allocated memory space
         * @param[in] target      The location to release memory from
         * \return    cudaError_t Error message(s), if any
         */
        cudaError_t Release(util::Location target = util::LOCATION_ALL)
        {
            cudaError_t retval = cudaSuccess;
            if (target & util::DEVICE)
                GUARD_CU(util::SetDevice(this->gpu_idx));

            GUARD_CU(excess	        .Release(target));
            GUARD_CU(flow    	        .Release(target));
            GUARD_CU(height  	        .Release(target));
            GUARD_CU(reverse	        .Release(target));
            GUARD_CU(lowest_neighbor    .Release(target));
            GUARD_CU(local_vertices     .Release(target));
            GUARD_CU(active	        .Release(target));

            GUARD_CU(head               .Release(target));
	    GUARD_CU(tail               .Release(target));

	    GUARD_CU(reachabilities     .Release(target));
            GUARD_CU(queue              .Release(target));

            GUARD_CU(BaseDataSlice::Release(target));
            
	    return retval;
        }

        /**
         * @brief initializing MF-specific Data Slice a on each gpu
         * @param     sub_graph   Sub graph on the GPU.
         * @param[in] gpu_idx     GPU device index
         * @param[in] target      Targeting device location
         * @param[in] flag        Problem flag containling options
         * \return    cudaError_t Error message(s), if any
         */
        cudaError_t Init(
                GraphT          &sub_graph,
                int             num_gpus = 1,
                int             gpu_idx  = 0,
                util::Location  target   = util::DEVICE,
                ProblemFlag     flag     = Problem_None)
        {
            debug_aml("DataSlice Init");

            cudaError_t retval  = cudaSuccess;
            SizeT nodes_size = sub_graph.nodes;
            SizeT edges_size = sub_graph.edges;

            GUARD_CU(BaseDataSlice::Init(sub_graph, num_gpus, gpu_idx, target, 
                        flag));

            // 
            // Allocate data on Gpu
            //
<<<<<<< HEAD
            GUARD_CU(flow	        .Allocate(edges_size, util::HOST));
            GUARD_CU(reverse 	    .Allocate(edges_size, target));
=======
            GUARD_CU(flow	    .Allocate(edges_size, util::HOST|target));
            GUARD_CU(reverse 	    .Allocate(edges_size, util::HOST|target));
>>>>>>> a85b3947
            GUARD_CU(excess  	    .Allocate(nodes_size, target));
            GUARD_CU(height  	    .Allocate(nodes_size, util::HOST|target));
            GUARD_CU(lowest_neighbor.Allocate(nodes_size, target));
            GUARD_CU(local_vertices .Allocate(nodes_size, target));
            GUARD_CU(active	    .Allocate(1, util::HOST|target));

	    GUARD_CU(head           .Allocate(1, target));
            GUARD_CU(tail           .Allocate(1, target));

	    GUARD_CU(reachabilities .Allocate(nodes_size, target));
	    GUARD_CU(queue 	    .Allocate(nodes_size, target));	    

            GUARD_CU(util::SetDevice(gpu_idx));
            GUARD_CU(sub_graph.Move(util::HOST, target, this->stream));

            return retval;
        } // Init Data Slice

        /**
         * @brief Reset DataSlice function. Must be called prior to each run.
         * @param[in] target      Targeting device location
         * \return    cudaError_t Error message(s), if any
         */
        cudaError_t Reset(const GraphT& graph, const VertexT source, 
                VertexT* h_reverse, util::Location target = util::DEVICE)
        {
            cudaError_t retval = cudaSuccess;
            typedef typename GraphT::CsrT CsrT;

            debug_aml("DataSlice Reset");

            SizeT nodes_size = graph.nodes;
            SizeT edges_size = graph.edges;

            // Ensure data are allocated
            GUARD_CU(active	      .EnsureSize_(1, target|util::HOST));
            GUARD_CU(flow	      .EnsureSize_(edges_size, target));
            GUARD_CU(reverse 	  .EnsureSize_(edges_size, target));
            GUARD_CU(excess  	  .EnsureSize_(nodes_size, target));
            GUARD_CU(height  	  .EnsureSize_(nodes_size, target|util::HOST));
            GUARD_CU(lowest_neighbor  .EnsureSize_(nodes_size, target));
            GUARD_CU(local_vertices   .EnsureSize_(nodes_size, target));

	    GUARD_CU(head  		.EnsureSize_(1, target));
            GUARD_CU(tail 		.EnsureSize_(1, target));

            GUARD_CU(reachabilities  	.EnsureSize_(nodes_size, target));
            GUARD_CU(queue   		.EnsureSize_(nodes_size, target));

            GUARD_CU(util::SetDevice(this->gpu_idx));
            GUARD_CU(reverse.SetPointer(h_reverse, edges_size, util::HOST));
            GUARD_CU(reverse.Move(util::HOST, target, edges_size, 0, 
                        this->stream));

<<<<<<< HEAD
            debug_aml("reverse on CPU\n");
            for (int i=0; i<edges_size; ++i)
                debug_aml("reverse[%d] = %d\n", i, h_reverse[i]);
            debug_aml("reverse after coping to device\n");
            GUARD_CU(reverse.ForAll([]
                        __host__ __device__(VertexT *r, const VertexT &pos)
                        {
                            debug_aml("reverse[%d] = %d\n", pos, r[pos]);
                        }, edges_size, target, this -> stream));
=======
            ValueT* h_flow = (ValueT*)malloc(sizeof(ValueT)*graph.edges);
            ValueT* h_excess = (ValueT*)malloc(sizeof(ValueT)*graph.nodes);
            VertexT* h_height = (VertexT*)malloc(sizeof(VertexT)*graph.nodes);

	    memset(h_flow, 0, graph.edges * sizeof(h_flow[0]));
	    memset(h_excess, 0, graph.nodes * sizeof(h_excess[0]));
	    memset(h_height, 0, graph.nodes * sizeof(h_height[0]));

            // for (auto i = 0; i < graph.edges; ++i) h_flow[i] = (ValueT)0;
            // for (auto i = 0; i < graph.nodes; ++i) h_excess[i] = (ValueT)0;
            // for (auto i = 0; i < graph.nodes; ++i) h_height[i] = (VertexT)0;

            h_height[sink] = 0;
            relabeling(graph, sink, h_height, h_reverse, h_flow);
            if (h_height[source] < nodes_size)
                h_height[source] = nodes_size;

            SizeT e_start = graph.CsrT::GetNeighborListOffset(source);
            SizeT num_neighbors = graph.CsrT::GetNeighborListLength(source);
            SizeT e_end = e_start + num_neighbors;
            ValueT preflow = (ValueT) 0; 
            for (auto e = e_start; e < e_end; ++e)
            {
                VertexT v = graph.CsrT::GetEdgeDest(e);
                ValueT f = graph.CsrT::edge_values[e];
                h_excess[v] += f;
                h_flow[e] = f;
                h_flow[h_reverse[e]] = -f;
                preflow += f;
            }
            debug_aml("preflow = %lf\n", preflow);

            GUARD_CU(height.SetPointer(h_height, nodes_size, util::HOST));
            GUARD_CU(height.Move(util::HOST, target, nodes_size, 0,
                        this->stream));

            GUARD_CU(excess.SetPointer(h_excess, nodes_size, util::HOST));
            GUARD_CU(excess.Move(util::HOST, target, nodes_size, 0, 
                        this->stream));
>>>>>>> a85b3947

            this->num_updated_vertices = 1;
            // Reset data
            GUARD_CU(height.ForAll([]
                        __host__ __device__(VertexT *h, const VertexT &pos)
                        {
                            h[pos] = 0;
                        }, nodes_size, target, this -> stream));
            
            GUARD_CU(flow.ForAll([]
                        __host__ __device__(ValueT *f, const VertexT &pos)
                        {
                            f[pos] = (ValueT)0;
                        }, edges_size, target, this -> stream));

            GUARD_CU(excess.ForAll([]
                        __host__ __device__(ValueT *e, const VertexT &pos)
                        {
                            e[pos] = (ValueT)0;
                        }, nodes_size, target, this -> stream));

            GUARD_CU(active.ForAll([]
                        __host__ __device__(SizeT *active_, const VertexT &pos)
                        {
                            active_[pos] = 1;
                        }, 1, target, this -> stream));

<<<<<<< HEAD
=======
	    GUARD_CU(head.ForAll([source]
                        __host__ __device__(VertexT *head_, const VertexT &pos)
                        {
                            head_[pos] = source;
                        }, 1, target, this -> stream));

            GUARD_CU(tail.ForAll([]
                        __host__ __device__(VertexT *tail_, const VertexT &pos)
                        {
                            tail_[pos] = 0;
                        }, 1, target, this -> stream));

            GUARD_CU(reachabilities.ForAll([]
                        __host__ __device__(bool *reachabilities_, const VertexT &pos)
                        {
                            reachabilities_[pos] = false;
                        }, nodes_size, target, this -> stream));

>>>>>>> a85b3947
            GUARD_CU(lowest_neighbor.ForAll([graph, source]
            __host__ __device__(VertexT *lowest_neighbor, const VertexT pos)
            {
            lowest_neighbor[pos] = 
            util::PreDefinedValues<VertexT>::InvalidValue;
            }, nodes_size, target, this -> stream));

            GUARD_CU(local_vertices.ForAll([]
            __host__ __device__(VertexT *local_vertex, const VertexT pos)
            {
            local_vertex[pos] = pos;
            }, nodes_size, target));

            GUARD_CU2(cudaDeviceSynchronize(),
                    "cudaDeviceSynchronize failed.");
            return retval;
        }

	/**
         * @brief GTFReset DataSlice function. Must be called prior to each run.
         * @param[in] target      Targeting device location
         * \return    cudaError_t Error message(s), if any
         */
        cudaError_t GTFReset(const GraphT& graph, const VertexT source,
                	     util::Location target = util::DEVICE)
        {
            cudaError_t retval = cudaSuccess;
            typedef typename GraphT::CsrT CsrT;

            debug_aml("DataSlice Reset");

            SizeT nodes_size = graph.nodes;
            SizeT edges_size = graph.edges;

            // Ensure data are allocated
            GUARD_CU(active           .EnsureSize_(1, target|util::HOST));
            GUARD_CU(flow             .EnsureSize_(edges_size, target|util::HOST));
            GUARD_CU(reverse          .EnsureSize_(edges_size, target|util::HOST));
            GUARD_CU(excess           .EnsureSize_(nodes_size, target));
            GUARD_CU(height           .EnsureSize_(nodes_size, target|util::HOST));
            GUARD_CU(lowest_neighbor  .EnsureSize_(nodes_size, target));
            GUARD_CU(local_vertices   .EnsureSize_(nodes_size, target));

            GUARD_CU(head               .EnsureSize_(1, target));
            GUARD_CU(tail               .EnsureSize_(1, target));

            GUARD_CU(reachabilities     .EnsureSize_(nodes_size, target));
            GUARD_CU(queue              .EnsureSize_(nodes_size, target));

            GUARD_CU(util::SetDevice(this->gpu_idx));
            // GUARD_CU(reverse.SetPointer(h_reverse, edges_size, util::HOST));
            // GUARD_CU(reverse.Move(util::HOST, target, edges_size, 0,
            //            this->stream));

            ValueT* h_flow = (ValueT*)malloc(sizeof(ValueT)*graph.edges);
            ValueT* h_excess = (ValueT*)malloc(sizeof(ValueT)*graph.nodes);
            VertexT* h_height = (VertexT*)malloc(sizeof(VertexT)*graph.nodes);

            memset(h_flow, 0, graph.edges * sizeof(h_flow[0]));
            memset(h_excess, 0, graph.nodes * sizeof(h_excess[0]));
            memset(h_height, 0, graph.nodes * sizeof(h_height[0]));

            h_height[sink] = 0;

            relabeling(graph, sink, h_height, h_reverse, h_flow);
            if (h_height[source] < nodes_size)
                h_height[source] = nodes_size;

            SizeT e_start = graph.CsrT::GetNeighborListOffset(source);
            SizeT num_neighbors = graph.CsrT::GetNeighborListLength(source);
            SizeT e_end = e_start + num_neighbors;
            ValueT preflow = (ValueT) 0;

            for (auto e = e_start; e < e_end; ++e)
            {
                VertexT v = graph.CsrT::GetEdgeDest(e);
                ValueT f = graph.CsrT::edge_values[e];
                h_excess[v] += f;
                h_flow[e] = f;
                h_flow[h_reverse[e]] = -f;
                preflow += f;
            }

            debug_aml("preflow = %lf\n", preflow);

            GUARD_CU(height.SetPointer(h_height, nodes_size, util::HOST));
            GUARD_CU(height.Move(util::HOST, target, nodes_size, 0,
                        this->stream));

            GUARD_CU(excess.SetPointer(h_excess, nodes_size, util::HOST));
            GUARD_CU(excess.Move(util::HOST, target, nodes_size, 0,
                        this->stream));

            GUARD_CU(flow.SetPointer(h_flow, edges_size, util::HOST));
            GUARD_CU(flow.Move(util::HOST, target, edges_size, 0,
                        this->stream));

            this->num_updated_vertices = num_neighbors + 1;

            // Reset data
            GUARD_CU(active.ForAll([]
                        __host__ __device__(SizeT *active_, const VertexT &pos)
                        {
                            active_[pos] = 1;
                        }, 1, target, this -> stream));

            GUARD_CU(head.ForAll([source]
                        __host__ __device__(VertexT *head_, const VertexT &pos)
                        {
                            head_[pos] = source;
                        }, 1, target, this -> stream));

            GUARD_CU(tail.ForAll([]
                        __host__ __device__(VertexT *tail_, const VertexT &pos)
                        {
                            tail_[pos] = 0;
                        }, 1, target, this -> stream));

            GUARD_CU(reachabilities.ForAll([]
                        __host__ __device__(bool *reachabilities_, const VertexT &pos)
                        {
                            reachabilities_[pos] = false;
                        }, nodes_size, target, this -> stream));

            GUARD_CU(lowest_neighbor.ForAll([graph, source]
                        __host__ __device__(VertexT *lowest_neighbor, const VertexT pos)
                        {
                        lowest_neighbor[pos] =
                        util::PreDefinedValues<VertexT>::InvalidValue;
                        }, nodes_size, target, this -> stream));

            GUARD_CU(local_vertices.ForAll([]
                        __host__ __device__(VertexT *local_vertex, const VertexT pos)
                        {
                        local_vertex[pos] = pos;
                        }, nodes_size, target));

            GUARD_CU2(cudaDeviceSynchronize(),
                    "cudaDeviceSynchronize failed.");

           // free(h_flow);
            free(h_excess);
           // free(h_height);
            return retval;
        }

    }; // DataSlice

    // Members
    // Set of data slices (one for each GPU)
    util::Array1D<SizeT, DataSlice> *data_slices;

    // Methods

    /**
     * @brief MFProblem default constructor
     */
    Problem(util::Parameters &_parameters, ProblemFlag _flag = Problem_None):
        BaseProblem(_parameters, _flag),
        data_slices(NULL)
    {
    }

    /**
     * @brief MFProblem default destructor
     */
    virtual ~Problem()
    {
        Release();
    }

    /*
     * @brief Releasing allocated memory space
     * @param[in] target      The location to release memory from
     * \return    cudaError_t Error message(s), if any
     */
    cudaError_t Release(util::Location target = util::LOCATION_ALL)
    {
        cudaError_t retval = cudaSuccess;
        if (data_slices == NULL) return retval;
        for (int i = 0; i < this->num_gpus; i++)
            GUARD_CU(data_slices[i].Release(target));

        if ((target & util::HOST) != 0 &&
            data_slices[0].GetPointer(util::DEVICE) == NULL)
        {
            delete[] data_slices; 
	    data_slices = NULL;
        }
        GUARD_CU(BaseProblem::Release(target));
        return retval;
    }

    /**
     * \addtogroup PublicInterface
     * @{
     */

    /**
     * @brief Copy result flow computed on GPUs back to host-side arrays.
     * @param[out] h_flow Host array to store computed flow on edges
     * \return     cudaError_t Error message(s), if any
     */
    cudaError_t Extract(
        ValueT	       *h_flow,
        util::Location  target = util::DEVICE)
    {
	cudaError_t retval = cudaSuccess;
        
	auto &data_slice = data_slices[0][0];
	SizeT eN = this->org_graph->edges;

	// Set device
	if (target == util::DEVICE)
	{
	    GUARD_CU(util::SetDevice(this->gpu_idx[0]));
	    GUARD_CU(data_slice.flow.SetPointer(h_flow, eN, util::HOST));
	    GUARD_CU(data_slice.flow.Move(util::DEVICE, util::HOST));
	}
	else if (target == util::HOST)
	{
	    GUARD_CU(data_slice.flow.ForEach(h_flow,
	      []__host__ __device__(const ValueT &f, ValueT &h_f){
	      {
		h_f = f;
	      }
	      }, eN, util::HOST));
	}
	GUARD_CU2(cudaDeviceSynchronize(), "cudaDeviceSynchronize failed");

        return retval;
    }

    /**
     * @brief Init MF Problem
     * @param     graph       The graph that MF processes on
     * @param[in] Location    Memory location to work on
     * \return    cudaError_t Error message(s), if any
     */
    cudaError_t Init(
            GraphT	    &graph,
            util::Location  target = util::DEVICE)
    {
	debug_aml("Problem Init");
        cudaError_t retval = cudaSuccess;

        GUARD_CU(BaseProblem::Init(graph, target));
        data_slices = new util::Array1D<SizeT, DataSlice>[this->num_gpus];

        for (int gpu = 0; gpu < this->num_gpus; gpu++)
        {
	          auto gpu_name = std::to_string(gpu);
            data_slices[gpu].SetName("data_slices[" + gpu_name + "]");

            if (target & util::DEVICE)
                GUARD_CU(util::SetDevice(this->gpu_idx[gpu]));

            GUARD_CU(data_slices[gpu].Allocate(1, target | util::HOST));
            auto &data_slice = data_slices[gpu][0];
            GUARD_CU(data_slice.Init(
                              this->sub_graphs[gpu],
                              this->num_gpus,
                              this->gpu_idx[gpu], 
                              target, 
                              this->flag));

            GUARD_CU2(cudaStreamSynchronize(data_slices[gpu]->stream),
             "sync failed.");

        } // end for (gpu)
        return retval;
    }// End Init MF Problem

    /**
     * @brief Reset Problem function. Must be called prior to each run.
     * @param[in] src      Source vertex to start.
     * @param[in] location Memory location to work on
     * \return cudaError_t Error message(s), if any
     */
    cudaError_t Reset(GraphT& graph, VertexT* h_reverse, 
	    util::Location target = util::DEVICE)
    {
        cudaError_t retval = cudaSuccess;

	debug_aml("Problem Reset");

	auto source_vertex  = this->parameters.template Get<VertexT>("source");
	auto sink_vertex    = this->parameters.template Get<VertexT>("sink");

        for (int gpu = 0; gpu < this->num_gpus; ++gpu)
        {
	    auto &data_slice = data_slices[gpu][0];
	    data_slice.source = source_vertex;
	    data_slice.sink   = sink_vertex; 
            
	    // Set device
            if (target & util::DEVICE)
                GUARD_CU(util::SetDevice(this->gpu_idx[gpu]));
	    GUARD_CU(data_slices[gpu]->Reset(graph, source_vertex, h_reverse, 
			target));
            GUARD_CU(data_slices[gpu].Move(util::HOST, target));
        }
        
	// Filling the initial input_queue for MF problem

        int gpu;
        VertexT src_;
        if (this->num_gpus <= 1)
	{
	    gpu	  = 0; 
	    src_  = source_vertex;
        } 
	else 
	{
	    gpu = this->org_graph->partition_table[source_vertex];
            if (this -> flag & partitioner::Keep_Node_Num)
                src_ = source_vertex;
            else
                src_ = this->org_graph->GpT::convertion_table[source_vertex];
	}
        GUARD_CU(util::SetDevice(this->gpu_idx[gpu]));
        GUARD_CU2(cudaDeviceSynchronize(), "cudaDeviceSynchronize failed");

        return retval;
    }

    /**
     * @brief Reset Problem function. Must be called prior to each run.
     * @param[in] src      Source vertex to start.
     * @param[in] location Memory location to work on
     * \return cudaError_t Error message(s), if any
     */
    cudaError_t GTFReset(GraphT& graph, util::Location target = util::DEVICE)
    {
        cudaError_t retval = cudaSuccess;

        debug_aml("Problem Reset");

        auto source_vertex  = this->parameters.template Get<VertexT>("source");
        auto sink_vertex    = this->parameters.template Get<VertexT>("sink");

        for (int gpu = 0; gpu < this->num_gpus; ++gpu)
        {
            auto &data_slice = data_slices[gpu][0];
            data_slice.source = source_vertex;
            data_slice.sink   = sink_vertex;

            // Set device
            if (target & util::DEVICE)
                GUARD_CU(util::SetDevice(this->gpu_idx[gpu]));
            GUARD_CU(data_slices[gpu]->GTFReset(graph, source_vertex, target));
            GUARD_CU(data_slices[gpu].Move(util::HOST, target));
        }

        // Filling the initial input_queue for MF problem

        int gpu;
        VertexT src_;
        if (this->num_gpus <= 1)
        {
            gpu   = 0;
            src_  = source_vertex;
        }
        else
        {
            gpu = this->org_graph->partition_table[source_vertex];
            if (this -> flag & partitioner::Keep_Node_Num)
                src_ = source_vertex;
            else
                src_ = this->org_graph->GpT::convertion_table[source_vertex];
        }
        GUARD_CU(util::SetDevice(this->gpu_idx[gpu]));
        GUARD_CU2(cudaDeviceSynchronize(), "cudaDeviceSynchronize failed");

        return retval;
    }

    /** @} */
};

} //namespace mf
} //namespace app
} //namespace gunrock

// Leave this at the end of the file
// Local Variables:
// mode:c++
// c-file-style: "NVIDIA"
// End:
<|MERGE_RESOLUTION|>--- conflicted
+++ resolved
@@ -94,24 +94,10 @@
                 changed++;
 		
             height[neighbor] = H;
-<<<<<<< HEAD
-            //debug_aml("h[%d] = %d\n", neighbor, H);
-=======
->>>>>>> a85b3947
             mark[neighbor] = true;
             que[last++] = neighbor;
         }
     }
-<<<<<<< HEAD
-    //printf("-----> relabeling %d was changed\n", changed);
-    /*for (VertexT x=0; x<graph.nodes; ++x){
-=======
-    for (VertexT x=0; x<graph.nodes; ++x){
->>>>>>> a85b3947
-        if (not mark[x]){
-            height[x] = 2*graph.nodes + 1;
-        }
-    }*/
     height[source] = graph.nodes;
     return;
 }
@@ -254,13 +240,8 @@
             // 
             // Allocate data on Gpu
             //
-<<<<<<< HEAD
             GUARD_CU(flow	        .Allocate(edges_size, util::HOST));
             GUARD_CU(reverse 	    .Allocate(edges_size, target));
-=======
-            GUARD_CU(flow	    .Allocate(edges_size, util::HOST|target));
-            GUARD_CU(reverse 	    .Allocate(edges_size, util::HOST|target));
->>>>>>> a85b3947
             GUARD_CU(excess  	    .Allocate(nodes_size, target));
             GUARD_CU(height  	    .Allocate(nodes_size, util::HOST|target));
             GUARD_CU(lowest_neighbor.Allocate(nodes_size, target));
@@ -315,7 +296,6 @@
             GUARD_CU(reverse.Move(util::HOST, target, edges_size, 0, 
                         this->stream));
 
-<<<<<<< HEAD
             debug_aml("reverse on CPU\n");
             for (int i=0; i<edges_size; ++i)
                 debug_aml("reverse[%d] = %d\n", i, h_reverse[i]);
@@ -325,47 +305,6 @@
                         {
                             debug_aml("reverse[%d] = %d\n", pos, r[pos]);
                         }, edges_size, target, this -> stream));
-=======
-            ValueT* h_flow = (ValueT*)malloc(sizeof(ValueT)*graph.edges);
-            ValueT* h_excess = (ValueT*)malloc(sizeof(ValueT)*graph.nodes);
-            VertexT* h_height = (VertexT*)malloc(sizeof(VertexT)*graph.nodes);
-
-	    memset(h_flow, 0, graph.edges * sizeof(h_flow[0]));
-	    memset(h_excess, 0, graph.nodes * sizeof(h_excess[0]));
-	    memset(h_height, 0, graph.nodes * sizeof(h_height[0]));
-
-            // for (auto i = 0; i < graph.edges; ++i) h_flow[i] = (ValueT)0;
-            // for (auto i = 0; i < graph.nodes; ++i) h_excess[i] = (ValueT)0;
-            // for (auto i = 0; i < graph.nodes; ++i) h_height[i] = (VertexT)0;
-
-            h_height[sink] = 0;
-            relabeling(graph, sink, h_height, h_reverse, h_flow);
-            if (h_height[source] < nodes_size)
-                h_height[source] = nodes_size;
-
-            SizeT e_start = graph.CsrT::GetNeighborListOffset(source);
-            SizeT num_neighbors = graph.CsrT::GetNeighborListLength(source);
-            SizeT e_end = e_start + num_neighbors;
-            ValueT preflow = (ValueT) 0; 
-            for (auto e = e_start; e < e_end; ++e)
-            {
-                VertexT v = graph.CsrT::GetEdgeDest(e);
-                ValueT f = graph.CsrT::edge_values[e];
-                h_excess[v] += f;
-                h_flow[e] = f;
-                h_flow[h_reverse[e]] = -f;
-                preflow += f;
-            }
-            debug_aml("preflow = %lf\n", preflow);
-
-            GUARD_CU(height.SetPointer(h_height, nodes_size, util::HOST));
-            GUARD_CU(height.Move(util::HOST, target, nodes_size, 0,
-                        this->stream));
-
-            GUARD_CU(excess.SetPointer(h_excess, nodes_size, util::HOST));
-            GUARD_CU(excess.Move(util::HOST, target, nodes_size, 0, 
-                        this->stream));
->>>>>>> a85b3947
 
             this->num_updated_vertices = 1;
             // Reset data
@@ -393,27 +332,6 @@
                             active_[pos] = 1;
                         }, 1, target, this -> stream));
 
-<<<<<<< HEAD
-=======
-	    GUARD_CU(head.ForAll([source]
-                        __host__ __device__(VertexT *head_, const VertexT &pos)
-                        {
-                            head_[pos] = source;
-                        }, 1, target, this -> stream));
-
-            GUARD_CU(tail.ForAll([]
-                        __host__ __device__(VertexT *tail_, const VertexT &pos)
-                        {
-                            tail_[pos] = 0;
-                        }, 1, target, this -> stream));
-
-            GUARD_CU(reachabilities.ForAll([]
-                        __host__ __device__(bool *reachabilities_, const VertexT &pos)
-                        {
-                            reachabilities_[pos] = false;
-                        }, nodes_size, target, this -> stream));
-
->>>>>>> a85b3947
             GUARD_CU(lowest_neighbor.ForAll([graph, source]
             __host__ __device__(VertexT *lowest_neighbor, const VertexT pos)
             {
@@ -429,134 +347,6 @@
 
             GUARD_CU2(cudaDeviceSynchronize(),
                     "cudaDeviceSynchronize failed.");
-            return retval;
-        }
-
-	/**
-         * @brief GTFReset DataSlice function. Must be called prior to each run.
-         * @param[in] target      Targeting device location
-         * \return    cudaError_t Error message(s), if any
-         */
-        cudaError_t GTFReset(const GraphT& graph, const VertexT source,
-                	     util::Location target = util::DEVICE)
-        {
-            cudaError_t retval = cudaSuccess;
-            typedef typename GraphT::CsrT CsrT;
-
-            debug_aml("DataSlice Reset");
-
-            SizeT nodes_size = graph.nodes;
-            SizeT edges_size = graph.edges;
-
-            // Ensure data are allocated
-            GUARD_CU(active           .EnsureSize_(1, target|util::HOST));
-            GUARD_CU(flow             .EnsureSize_(edges_size, target|util::HOST));
-            GUARD_CU(reverse          .EnsureSize_(edges_size, target|util::HOST));
-            GUARD_CU(excess           .EnsureSize_(nodes_size, target));
-            GUARD_CU(height           .EnsureSize_(nodes_size, target|util::HOST));
-            GUARD_CU(lowest_neighbor  .EnsureSize_(nodes_size, target));
-            GUARD_CU(local_vertices   .EnsureSize_(nodes_size, target));
-
-            GUARD_CU(head               .EnsureSize_(1, target));
-            GUARD_CU(tail               .EnsureSize_(1, target));
-
-            GUARD_CU(reachabilities     .EnsureSize_(nodes_size, target));
-            GUARD_CU(queue              .EnsureSize_(nodes_size, target));
-
-            GUARD_CU(util::SetDevice(this->gpu_idx));
-            // GUARD_CU(reverse.SetPointer(h_reverse, edges_size, util::HOST));
-            // GUARD_CU(reverse.Move(util::HOST, target, edges_size, 0,
-            //            this->stream));
-
-            ValueT* h_flow = (ValueT*)malloc(sizeof(ValueT)*graph.edges);
-            ValueT* h_excess = (ValueT*)malloc(sizeof(ValueT)*graph.nodes);
-            VertexT* h_height = (VertexT*)malloc(sizeof(VertexT)*graph.nodes);
-
-            memset(h_flow, 0, graph.edges * sizeof(h_flow[0]));
-            memset(h_excess, 0, graph.nodes * sizeof(h_excess[0]));
-            memset(h_height, 0, graph.nodes * sizeof(h_height[0]));
-
-            h_height[sink] = 0;
-
-            relabeling(graph, sink, h_height, h_reverse, h_flow);
-            if (h_height[source] < nodes_size)
-                h_height[source] = nodes_size;
-
-            SizeT e_start = graph.CsrT::GetNeighborListOffset(source);
-            SizeT num_neighbors = graph.CsrT::GetNeighborListLength(source);
-            SizeT e_end = e_start + num_neighbors;
-            ValueT preflow = (ValueT) 0;
-
-            for (auto e = e_start; e < e_end; ++e)
-            {
-                VertexT v = graph.CsrT::GetEdgeDest(e);
-                ValueT f = graph.CsrT::edge_values[e];
-                h_excess[v] += f;
-                h_flow[e] = f;
-                h_flow[h_reverse[e]] = -f;
-                preflow += f;
-            }
-
-            debug_aml("preflow = %lf\n", preflow);
-
-            GUARD_CU(height.SetPointer(h_height, nodes_size, util::HOST));
-            GUARD_CU(height.Move(util::HOST, target, nodes_size, 0,
-                        this->stream));
-
-            GUARD_CU(excess.SetPointer(h_excess, nodes_size, util::HOST));
-            GUARD_CU(excess.Move(util::HOST, target, nodes_size, 0,
-                        this->stream));
-
-            GUARD_CU(flow.SetPointer(h_flow, edges_size, util::HOST));
-            GUARD_CU(flow.Move(util::HOST, target, edges_size, 0,
-                        this->stream));
-
-            this->num_updated_vertices = num_neighbors + 1;
-
-            // Reset data
-            GUARD_CU(active.ForAll([]
-                        __host__ __device__(SizeT *active_, const VertexT &pos)
-                        {
-                            active_[pos] = 1;
-                        }, 1, target, this -> stream));
-
-            GUARD_CU(head.ForAll([source]
-                        __host__ __device__(VertexT *head_, const VertexT &pos)
-                        {
-                            head_[pos] = source;
-                        }, 1, target, this -> stream));
-
-            GUARD_CU(tail.ForAll([]
-                        __host__ __device__(VertexT *tail_, const VertexT &pos)
-                        {
-                            tail_[pos] = 0;
-                        }, 1, target, this -> stream));
-
-            GUARD_CU(reachabilities.ForAll([]
-                        __host__ __device__(bool *reachabilities_, const VertexT &pos)
-                        {
-                            reachabilities_[pos] = false;
-                        }, nodes_size, target, this -> stream));
-
-            GUARD_CU(lowest_neighbor.ForAll([graph, source]
-                        __host__ __device__(VertexT *lowest_neighbor, const VertexT pos)
-                        {
-                        lowest_neighbor[pos] =
-                        util::PreDefinedValues<VertexT>::InvalidValue;
-                        }, nodes_size, target, this -> stream));
-
-            GUARD_CU(local_vertices.ForAll([]
-                        __host__ __device__(VertexT *local_vertex, const VertexT pos)
-                        {
-                        local_vertex[pos] = pos;
-                        }, nodes_size, target));
-
-            GUARD_CU2(cudaDeviceSynchronize(),
-                    "cudaDeviceSynchronize failed.");
-
-           // free(h_flow);
-            free(h_excess);
-           // free(h_height);
             return retval;
         }
 
@@ -739,58 +529,7 @@
 
         return retval;
     }
-
-    /**
-     * @brief Reset Problem function. Must be called prior to each run.
-     * @param[in] src      Source vertex to start.
-     * @param[in] location Memory location to work on
-     * \return cudaError_t Error message(s), if any
-     */
-    cudaError_t GTFReset(GraphT& graph, util::Location target = util::DEVICE)
-    {
-        cudaError_t retval = cudaSuccess;
-
-        debug_aml("Problem Reset");
-
-        auto source_vertex  = this->parameters.template Get<VertexT>("source");
-        auto sink_vertex    = this->parameters.template Get<VertexT>("sink");
-
-        for (int gpu = 0; gpu < this->num_gpus; ++gpu)
-        {
-            auto &data_slice = data_slices[gpu][0];
-            data_slice.source = source_vertex;
-            data_slice.sink   = sink_vertex;
-
-            // Set device
-            if (target & util::DEVICE)
-                GUARD_CU(util::SetDevice(this->gpu_idx[gpu]));
-            GUARD_CU(data_slices[gpu]->GTFReset(graph, source_vertex, target));
-            GUARD_CU(data_slices[gpu].Move(util::HOST, target));
-        }
-
-        // Filling the initial input_queue for MF problem
-
-        int gpu;
-        VertexT src_;
-        if (this->num_gpus <= 1)
-        {
-            gpu   = 0;
-            src_  = source_vertex;
-        }
-        else
-        {
-            gpu = this->org_graph->partition_table[source_vertex];
-            if (this -> flag & partitioner::Keep_Node_Num)
-                src_ = source_vertex;
-            else
-                src_ = this->org_graph->GpT::convertion_table[source_vertex];
-        }
-        GUARD_CU(util::SetDevice(this->gpu_idx[gpu]));
-        GUARD_CU2(cudaDeviceSynchronize(), "cudaDeviceSynchronize failed");
-
-        return retval;
-    }
-
+    
     /** @} */
 };
 
