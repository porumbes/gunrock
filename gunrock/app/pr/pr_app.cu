// ----------------------------------------------------------------------------
// Gunrock -- Fast and Efficient GPU Graph Library
// ----------------------------------------------------------------------------
// This source code is distributed under the terms of LICENSE.TXT
// in the root directory of this source distribution.
// ----------------------------------------------------------------------------

/**
 * @file pr_app.cu
 *
 * @brief Gunrock PageRank application
 */

#include <gunrock/gunrock.h>

// Utilities and correctness-checking
#include <gunrock/util/test_utils.cuh>
#include <gunrock/util/type_limits.cuh>

// Graph definations
#include <gunrock/graphio/graphio.cuh>
#include <gunrock/app/app_base.cuh>
#include <gunrock/app/test_base.cuh>

// page-rank includes
#include <gunrock/app/pr/pr_enactor.cuh>
#include <gunrock/app/pr/pr_test.cuh>

namespace gunrock {
namespace app {
namespace pr {

cudaError_t UseParameters(util::Parameters &parameters)
{
    cudaError_t retval = cudaSuccess;
    GUARD_CU(UseParameters_app    (parameters));
    GUARD_CU(UseParameters_problem(parameters));
    GUARD_CU(UseParameters_enactor(parameters));

    GUARD_CU(parameters.Use<std::string>(
        "src",
        util::REQUIRED_ARGUMENT | util::MULTI_VALUE | util::OPTIONAL_PARAMETER,
        "invalid",
        "<Vertex-ID|random|largestdegree|invalid> The source vertices\n"
        "\tIf random, randomly select non-zero degree vertices;\n"
        "\tIf largestdegree, select vertices with largest degrees;\n"
        "\tIf invalid, do not use personalized PageRank.",
        __FILE__, __LINE__));

    GUARD_CU(parameters.Use<int>(
        "src-seed",
        util::REQUIRED_ARGUMENT | util::SINGLE_VALUE | util::OPTIONAL_PARAMETER,
        util::PreDefinedValues<int>::InvalidValue,
        "seed to generate random sources",
        __FILE__, __LINE__));

    GUARD_CU(parameters.Use<std::string>(
        "output-filename",
        util::REQUIRED_ARGUMENT | util::SINGLE_VALUE | util::OPTIONAL_PARAMETER,
        "",
        "file to output ranking values",
        __FILE__, __LINE__));

    return retval;
}

/**
 * @brief Run PageRank tests
 * @tparam     GraphT        Type of the graph
 * @tparam     ValueT        Type of the distances
 * @param[in]  parameters    Excution parameters
 * @param[in]  graph         Input graph
 * @param[in]  ref_node_ids  Reference top-ranked vertex IDs
 * @param[in]  ref_ranks     Reference ranking values per vertex
 * @param[in]  target        Whether to perform the PageRank
 * \return cudaError_t error message(s), if any
 */
<<<<<<< HEAD
struct PR_Parameter : gunrock::app::TestParameter_Base {
 public:
  float delta;   // Delta value for PageRank
  float error;   // Error threshold PageRank
  int max_iter;  // Maximum number of iteration
  bool normalized;

  PR_Parameter() {
    delta = 0.85f;
    error = 0.01f;
    max_iter = 50;
    normalized = false;
  }

  ~PR_Parameter() {}
};

template <typename VertexId, typename SizeT, typename Value,
          // bool INSTRUMENT,
          // bool DEBUG,
          // bool SIZE_CHECK,
          bool NORMALIZED>
void runPageRank(GRGraph *output, PR_Parameter *parameter);

/**
 * @brief Run test
 *
 * @tparam VertexId   Vertex identifier type
 * @tparam Value      Attribute type
 * @tparam SizeT      Graph size type
 * @tparam INSTRUMENT Keep kernels statics
 * @tparam DEBUG      Keep debug statics
 *
 * @param[out] output    Pointer to output graph structure of the problem
 * @param[in]  parameter primitive-specific test parameters
 */
template <typename VertexId, typename SizeT, typename Value>
// bool          INSTRUMENT,
// bool          DEBUG,
// bool          SIZE_CHECK >
void normalizedPageRank(GRGraph *output, PR_Parameter *parameter) {
  if (parameter->normalized)
    runPageRank<VertexId, SizeT, Value, true>(output, parameter);
  else
    runPageRank<VertexId, SizeT, Value, false>(output, parameter);
=======
template <typename GraphT, typename ValueT = typename GraphT::ValueT>
cudaError_t RunTests(
    util::Parameters &parameters,
    GraphT           &graph,
    typename GraphT::VertexT **ref_node_ids = NULL,
    ValueT          **ref_ranks = NULL,
    util::Location target = util::DEVICE)
{
    cudaError_t retval = cudaSuccess;
    typedef typename GraphT::VertexT VertexT;
    typedef typename GraphT::SizeT   SizeT;
    typedef Problem<GraphT  > ProblemT;
    typedef Enactor<ProblemT> EnactorT;
    util::CpuTimer    cpu_timer, total_timer;
    cpu_timer.Start(); total_timer.Start();

    // parse configurations from parameters
    bool quiet      = parameters.Get<bool>("quiet");
    int  num_runs   = parameters.Get<int >("num-runs");
    std::string validation = parameters.Get<std::string>("validation");
    std::vector<VertexT> srcs = parameters.Get<std::vector<VertexT>>("srcs");
    int  num_srcs   = srcs   .size();
    util::Info info("PR", parameters, graph); // initialize Info structure

    // Allocate host-side array (for both reference and GPU-computed results)
    ValueT  *h_ranks    = new ValueT [graph.nodes];
    VertexT *h_node_ids = new VertexT[graph.nodes];

    // Allocate problem and enactor on GPU, and initialize them
    ProblemT problem(parameters);
    EnactorT enactor;
    //util::PrintMsg("Before init");
    GUARD_CU(problem.Init(graph  , target));
    //util::PrintMsg("Problem init");
    GUARD_CU(enactor.Init(problem, target));
    //util::PrintMsg("After init");
    cpu_timer.Stop();
    parameters.Set("preprocess-time", cpu_timer.ElapsedMillis());

    // perform PageRank
    VertexT src;
    for (int run_num = 0; run_num < num_runs; ++run_num)
    {
        src = srcs[run_num % num_srcs];
        GUARD_CU(problem.Reset(src, target));
        GUARD_CU(enactor.Reset(src, target));
        util::PrintMsg("__________________________", !quiet);

        cpu_timer.Start();
        GUARD_CU(enactor.Enact(src));
        cpu_timer.Stop();
        info.CollectSingleRun(cpu_timer.ElapsedMillis());

        util::PrintMsg("--------------------------\nRun "
            + std::to_string(run_num) + " elapsed: "
            + std::to_string(cpu_timer.ElapsedMillis()) + " ms, src = "
            + std::to_string(src) + ", #iterations = "
            + std::to_string(enactor.enactor_slices[0]
                .enactor_stats.iteration), !quiet);
        if (validation == "each")
        {
            GUARD_CU(enactor.Extract());
            GUARD_CU(problem.Extract(h_node_ids, h_ranks));
            ValueT total_rank = 0;
            #pragma omp parallel for reduction(+: total_rank)
            for (VertexT v = 0; v < graph.nodes; v++)
            {
                total_rank += h_ranks[v];
            }
            util::PrintMsg("Total_rank = " + std::to_string(total_rank));

            SizeT num_errors = app::pr::Validate_Results(
                parameters, graph, src, h_node_ids, h_ranks,
                ref_node_ids == NULL ? NULL : ref_node_ids[run_num % num_srcs],
                ref_ranks == NULL ? NULL : ref_ranks[run_num % num_srcs], false);
        }
    }

    cpu_timer.Start();
    if (validation == "last")
    {
        // Copy out results
        GUARD_CU(enactor.Extract());
        GUARD_CU(problem.Extract(h_node_ids, h_ranks));
        if (!quiet)
        {
            ValueT total_rank = 0;
            #pragma omp parallel for reduction(+: total_rank)
            for (VertexT v = 0; v < graph.nodes; v++)
            {
                total_rank += h_ranks[v];
            }
            util::PrintMsg("Total_rank = " + std::to_string(total_rank));

            // Display Solution
            DisplaySolution(h_node_ids, h_ranks, graph.nodes);
        }
        SizeT num_errors = app::pr::Validate_Results(
            parameters, graph, src, h_node_ids, h_ranks,
            ref_node_ids == NULL ? NULL : ref_node_ids[(num_runs -1) % num_srcs],
            ref_ranks == NULL ? NULL : ref_ranks[(num_runs -1) % num_srcs], false);
    }

    if (parameters.Get<std::string>("output-filename") != "")
    {
        cpu_timer.Start();
        std::ofstream fout;
        size_t buf_size = 1024 * 1024 * 16;
        char *fout_buf = new char[buf_size];
        fout.rdbuf() -> pubsetbuf(fout_buf, buf_size);
        fout.open(parameters.Get<std::string>("output-filename").c_str());

        for (VertexT v = 0; v < graph.nodes; v++)
        {
            fout<< h_node_ids[v]+1 << "," << h_ranks[v] << std::endl;
        }
        fout.close();
        delete[] fout_buf; fout_buf = NULL;
        cpu_timer.Stop();
        parameters.Set("write-time", cpu_timer.ElapsedMillis());
    }

    // compute running statistics
    //info.ComputeTraversalStats(enactor, h_distances);
    //Display_Memory_Usage(problem);
    #ifdef ENABLE_PERFORMANCE_PROFILING
        //Display_Performance_Profiling(enactor);
    #endif

    // Clean up
    GUARD_CU(enactor.Release(target));
    GUARD_CU(problem.Release(target));
    delete[] h_node_ids; h_node_ids = NULL;
    delete[] h_ranks   ; h_ranks    = NULL;
    cpu_timer.Stop(); total_timer.Stop();

    info.Finalize(cpu_timer.ElapsedMillis(), total_timer.ElapsedMillis());
    return retval;
>>>>>>> 07c8340d
}

} // namespace pr
} // namespace app
} // namespace gunrock

/*
 * @brief Entry of gunrock_sssp function
 * @tparam     GraphT     Type of the graph
 * @tparam     ValueT     Type of the ranking values
 * @param[in]  parameters Excution parameters
 * @param[in]  graph      Input graph
 * @param[out] node_ids   Return top-ranked vertex IDs
 * @param[out] ranks      Return PageRank scores per node
 * \return     double     Return accumulated elapsed times for all runs
 */
<<<<<<< HEAD
template <typename VertexId, typename SizeT, typename Value,
          // bool INSTRUMENT,
          // bool DEBUG,
          // bool SIZE_CHECK,
          bool NORMALIZED>
void runPageRank(GRGraph *output, PR_Parameter *parameter) {
  typedef PRProblem<VertexId, SizeT, Value, NORMALIZED> Problem;

  typedef PREnactor<Problem>
      // INSTRUMENT,
      // DEBUG,
      // SIZE_CHECK >
      Enactor;

  Csr<VertexId, SizeT, Value> *graph =
      (Csr<VertexId, SizeT, Value> *)parameter->graph;
  bool quiet = parameter->g_quiet;
  int max_grid_size = parameter->max_grid_size;
  int num_gpus = parameter->num_gpus;
  double max_queue_sizing = parameter->max_queue_sizing;
  double max_in_sizing = parameter->max_in_sizing;
  ContextPtr *context = (ContextPtr *)parameter->context;
  std::string partition_method = parameter->partition_method;
  int *gpu_idx = parameter->gpu_idx;
  cudaStream_t *streams = parameter->streams;
  float partition_factor = parameter->partition_factor;
  int partition_seed = parameter->partition_seed;
  bool g_stream_from_host = parameter->g_stream_from_host;
  VertexId src = parameter->src[0];
  Value delta = parameter->delta;
  Value error = parameter->error;
  SizeT max_iter = parameter->max_iter;
  std::string traversal_mode = parameter->traversal_mode;
  bool instrument = parameter->instrumented;
  bool debug = parameter->debug;
  bool size_check = parameter->size_check;
  size_t *org_size = new size_t[num_gpus];
  // Allocate host-side label arrays
  Value *h_rank = new Value[graph->nodes];
  VertexId *h_node_id = new VertexId[graph->nodes];

  for (int gpu = 0; gpu < num_gpus; gpu++) {
    size_t dummy;
    cudaSetDevice(gpu_idx[gpu]);
    cudaMemGetInfo(&(org_size[gpu]), &dummy);
  }

  Problem *problem = new Problem(false);  // Allocate problem on GPU
  util::GRError(
      problem->Init(g_stream_from_host, graph, NULL, num_gpus, gpu_idx,
                    partition_method, streams, context, max_queue_sizing,
                    max_in_sizing, partition_factor, partition_seed),
      "PR Initialization Failed", __FILE__, __LINE__);

  Enactor *enactor = new Enactor(num_gpus, gpu_idx, instrument, debug,
                                 size_check);  // enactor map
  util::GRError(enactor->Init(context, problem, traversal_mode, max_grid_size),
                "PR Enactor Init failed", __FILE__, __LINE__);

  // Perform PageRank
  CpuTimer cpu_timer;

  util::GRError(problem->Reset(src, delta, error, max_iter,
                               enactor->GetFrontierType(), max_queue_sizing),
                "PR Problem Data Reset Failed", __FILE__, __LINE__);
  util::GRError(enactor->Reset(), "PR Enactor Reset Reset failed", __FILE__,
                __LINE__);

  cpu_timer.Start();
  util::GRError(enactor->Enact(traversal_mode), "PR Problem Enact Failed",
                __FILE__, __LINE__);
  cpu_timer.Stop();

  float elapsed = cpu_timer.ElapsedMillis();

  // Copy out results
  util::GRError(problem->Extract(h_rank, h_node_id),
                "PR Problem Data Extraction Failed", __FILE__, __LINE__);

  double total_pr = 0;
  for (SizeT i = 0; i < graph->nodes; ++i) {
    total_pr += h_rank[i];
  }
  if (!quiet) {
    printf(" Total rank : %.8e\n", total_pr);
  }

  output->node_value1 = (Value *)&h_rank[0];
  output->node_value2 = (VertexId *)&h_node_id[0];

  if (!quiet) {
    printf(" GPU PageRank finished in %lf msec.\n", elapsed);
  }

  // Clean up
  if (org_size) {
    delete[] org_size;
    org_size = NULL;
  }
  if (problem) {
    delete problem;
    problem = NULL;
  }
  if (enactor) {
    delete enactor;
    enactor = NULL;
  }
=======
template <typename GraphT, typename ValueT = typename GraphT::ValueT>
double gunrock_pagerank(
    gunrock::util::Parameters &parameters,
    GraphT   &graph,
    typename GraphT::VertexT **node_ids,
    ValueT  **ranks)
{
    typedef typename GraphT::VertexT VertexT;
    typedef gunrock::app::pr::Problem<GraphT  > ProblemT;
    typedef gunrock::app::pr::Enactor<ProblemT> EnactorT;

    gunrock::util::CpuTimer cpu_timer;
    gunrock::util::Location target = gunrock::util::DEVICE;
    double total_time = 0;
    if (parameters.UseDefault("quiet"))
        parameters.Set("quiet", true);

    // Allocate problem and enactor on GPU, and initialize them
    ProblemT problem(parameters);
    EnactorT enactor;

    printf("Init Problem and Enactor for PR.\n");
    problem.Init(graph  , target);
    enactor.Init(problem, target);

    std::vector<VertexT> srcs = parameters.Get<std::vector<VertexT>>("srcs");
    int num_runs = parameters.Get<int>("num-runs");
    int num_srcs = srcs.size();
    for (int run_num = 0; run_num < num_runs; ++run_num)
    {

	printf("For run_num: %d, Reset problem and enactor and Enact.\n", run_num);
        int src_num = run_num % num_srcs;
        VertexT src = srcs[src_num];
        problem.Reset(src, target);
        enactor.Reset(src, target);

        cpu_timer.Start();
        enactor.Enact(src);
        cpu_timer.Stop();

        total_time += cpu_timer.ElapsedMillis();
        enactor.Extract();
        problem.Extract(node_ids[src_num], ranks[src_num]);
    }

    enactor.Release(target);
    problem.Release(target);
    srcs.clear();
    return total_time;
>>>>>>> 07c8340d
}

/*
 * @brief Simple interface take in graph as CSR format
 * @param[in]  num_nodes   Number of veritces in the input graph
 * @param[in]  num_edges   Number of edges in the input graph
 * @param[in]  row_offsets CSR-formatted graph input row offsets
 * @param[in]  col_indices CSR-formatted graph input column indices
 * @param[in]  num_runs    Number of runs to perform PR
 * @param[in]  sources     Sources for personalized PR
 * @param[in]  normalize   Whether to normalize ranking values
 * @param[out] node_ids    Return top-ranked vertex IDs
 * @param[out] pagerank    Return PageRank scores per node
 * \return     double      Return accumulated elapsed times for all runs
 */
<<<<<<< HEAD
void dispatchPageRank(GRGraph *grapho, const GRGraph *graphi,
                      const GRSetup *config, const GRTypes data_t,
                      ContextPtr *context, cudaStream_t *streams) {
  PR_Parameter *parameter = new PR_Parameter;
  parameter->src = (long long *)malloc(sizeof(long long));
  parameter->src[0] = -1;
  parameter->context = context;
  parameter->streams = streams;
  parameter->g_quiet = config->quiet;
  parameter->num_gpus = config->num_devices;
  parameter->gpu_idx = config->device_list;
  parameter->delta = config->pagerank_delta;
  parameter->error = config->pagerank_error;
  parameter->max_iter = config->max_iters;
  parameter->normalized = config->pagerank_normalized;
  parameter->g_undirected = true;

  switch (data_t.VTXID_TYPE) {
    case VTXID_INT: {
      switch (data_t.SIZET_TYPE) {
        case SIZET_INT: {
          switch (data_t.VALUE_TYPE) {
            case VALUE_INT:  // template type = <int, int, int>
            {
              printf("Not Yet Support This DataType Combination.\n");
              break;
            }
            case VALUE_UINT:  // template type = <int, uint, int>
            {
              printf("Not Yet Support This DataType Combination.\n");
              break;
            }
            case VALUE_FLOAT:  // template type = <int, float, int>
            {
              // build input csr format graph
              Csr<int, int, int> csr(false);
              csr.nodes = graphi->num_nodes;
              csr.edges = graphi->num_edges;
              csr.row_offsets = (int *)graphi->row_offsets;
              csr.column_indices = (int *)graphi->col_indices;
              parameter->graph = &csr;

              normalizedPageRank<int, int, float>(grapho, parameter);

              // reset for free memory
              csr.row_offsets = NULL;
              csr.column_indices = NULL;
              break;
            }
          }
          break;
        }
      }
      break;
    }
  }
  free(parameter->src);
=======
template <
    typename VertexT = int,
    typename SizeT   = int,
    typename ValueT  = float>
double pagerank(
    const SizeT         num_nodes,
    const SizeT         num_edges,
    const SizeT        *row_offsets,
    const VertexT      *col_indices,
    const int           num_runs,
          bool          normalize,
          VertexT      *sources,
          VertexT     **node_ids,
          ValueT      **ranks)
{

    typedef typename gunrock::app::TestGraph<VertexT, SizeT, ValueT,
        gunrock::graph::HAS_COO | gunrock::graph::HAS_CSC>
        GraphT;
    typedef typename gunrock::app::TestGraph<VertexT, SizeT, ValueT,
        gunrock::graph::HAS_CSR>
        Graph_CsrT;
    typedef typename Graph_CsrT::CsrT CsrT;

    // Setup parameters
    gunrock::util::Parameters parameters("pr");
    gunrock::graphio::UseParameters(parameters);
    gunrock::app::pr::UseParameters(parameters);
    gunrock::app::UseParameters_test(parameters);
    parameters.Parse_CommandLine(0, NULL);
    parameters.Set("graph-type", "by-pass");
    parameters.Set("normalize", normalize);
    parameters.Set("num-runs", num_runs);
    std::vector<VertexT> srcs;
    VertexT InvalidValue = gunrock::util::PreDefinedValues<VertexT>::InvalidValue;

    for (int i = 0; i < num_runs; i ++)
    {
        if (sources != NULL)
            srcs.push_back(sources[i]);
        else
            srcs.push_back(InvalidValue);
    }
    parameters.Set("srcs", srcs);

    bool quiet = parameters.Get<bool>("quiet");

    CsrT csr;
    // Assign pointers into gunrock graph format
    csr.Allocate(num_nodes, num_edges, gunrock::util::HOST);
    csr.row_offsets   .SetPointer((int*)row_offsets, num_nodes+1, gunrock::util::HOST);
    csr.column_indices.SetPointer((int*)col_indices, num_edges, gunrock::util::HOST);
    // csr.Move(gunrock::util::HOST, gunrock::util::DEVICE);

    gunrock::util::Location target = gunrock::util::HOST;    

    GraphT graph;
    graph.FromCsr(csr, target, 0, quiet, true);
    csr.Release();
    gunrock::graphio::LoadGraph(parameters, graph);

    // Run the PR
    double elapsed_time = gunrock_pagerank(parameters, graph, node_ids, ranks);

    // Cleanup
    graph.Release();
    srcs.clear();

    return elapsed_time;
>>>>>>> 07c8340d
}

/*
 * @brief Simple interface take in graph as CSR format
 * @param[in]  num_nodes   Number of veritces in the input graph
 * @param[in]  num_edges   Number of edges in the input graph
 * @param[in]  row_offsets CSR-formatted graph input row offsets
 * @param[in]  col_indices CSR-formatted graph input column indices
 * @param[in]  source      Source for personalized PR
 * @param[in]  normalize   Whether to normalize ranking values
 * @param[out] node_ids    Return top-ranked vertex IDs
 * @param[out] pagerank    Return PageRank scores per node
 * \return     double      Return accumulated elapsed times for all runs
 */
<<<<<<< HEAD
void gunrock_pagerank(GRGraph *grapho, const GRGraph *graphi,
                      const GRSetup *config, const GRTypes data_t) {
  // GPU-related configurations
  int num_gpus = 0;
  int *gpu_idx = NULL;
  ContextPtr *context = NULL;
  cudaStream_t *streams = NULL;

  num_gpus = config->num_devices;
  gpu_idx = new int[num_gpus];
  for (int i = 0; i < num_gpus; ++i) {
    gpu_idx[i] = config->device_list[i];
  }

  // Create streams and MordernGPU context for each GPU
  streams = new cudaStream_t[num_gpus * num_gpus * 2];
  context = new ContextPtr[num_gpus * num_gpus];
  if (!config->quiet) {
    printf(" using %d GPUs:", num_gpus);
  }
  for (int gpu = 0; gpu < num_gpus; ++gpu) {
    if (!config->quiet) {
      printf(" %d ", gpu_idx[gpu]);
    }
    util::SetDevice(gpu_idx[gpu]);
    for (int i = 0; i < num_gpus * 2; ++i) {
      int _i = gpu * num_gpus * 2 + i;
      util::GRError(cudaStreamCreate(&streams[_i]), "cudaStreamCreate fialed.",
                    __FILE__, __LINE__);
      if (i < num_gpus) {
        context[gpu * num_gpus + i] =
            mgpu::CreateCudaDeviceAttachStream(gpu_idx[gpu], streams[_i]);
      }
    }
  }
  if (!config->quiet) {
    printf("\n");
  }

  dispatchPageRank(grapho, graphi, config, data_t, context, streams);
=======
template <
    typename VertexT = int,
    typename SizeT   = int,
    typename ValueT  = float>
double pagerank(
    const SizeT         num_nodes,
    const SizeT         num_edges,
    const SizeT        *row_offsets,
    const VertexT      *col_indices,
          bool          normalize,
          VertexT       source,
          VertexT      *node_ids,
          ValueT       *ranks)
{
    if (source == -1) {
    	return pagerank(num_nodes, num_edges, row_offsets, col_indices,
             1 /* num_runs */, normalize, (int *) NULL, &node_ids, &ranks);
    }

    return pagerank(num_nodes, num_edges, row_offsets, col_indices,
        1 /* num_runs */, normalize, &source, &node_ids, &ranks);
>>>>>>> 07c8340d
}

/*
 * @brief Simple interface take in graph as CSR format
 * @param[in]  num_nodes   Number of veritces in the input graph
 * @param[in]  num_edges   Number of edges in the input graph
 * @param[in]  row_offsets CSR-formatted graph input row offsets
 * @param[in]  col_indices CSR-formatted graph input column indices
 * @param[in]  normalize   Whether to normalize ranking values
 * @param[out] node_ids    Return top-ranked vertex IDs
 * @param[out] pagerank    Return PageRank scores per node
 * \return     double      Return accumulated elapsed times for all runs
 */
<<<<<<< HEAD
void pagerank(int *node_ids, float *pagerank, const int num_nodes,
              const int num_edges, const int *row_offsets,
              const int *col_indices, bool normalized) {
  struct GRTypes data_t;            // primitive-specific data types
  data_t.VTXID_TYPE = VTXID_INT;    // integer vertex identifier
  data_t.SIZET_TYPE = SIZET_INT;    // integer graph size type
  data_t.VALUE_TYPE = VALUE_FLOAT;  // float attributes type

  struct GRSetup *config = InitSetup(1, NULL);  // primitive-specific configures
  config->top_nodes = 10;                       // number of top nodes
  config->pagerank_normalized = normalized;

  struct GRGraph *grapho = (struct GRGraph *)malloc(sizeof(struct GRGraph));
  struct GRGraph *graphi = (struct GRGraph *)malloc(sizeof(struct GRGraph));

  graphi->num_nodes = num_nodes;                  // setting graph nodes
  graphi->num_edges = num_edges;                  // setting graph edges
  graphi->row_offsets = (void *)&row_offsets[0];  // setting row_offsets
  graphi->col_indices = (void *)&col_indices[0];  // setting col_indices

  gunrock_pagerank(grapho, graphi, config, data_t);
  memcpy(pagerank, (float *)grapho->node_value1, num_nodes * sizeof(float));
  memcpy(node_ids, (int *)grapho->node_value2, num_nodes * sizeof(int));

  if (graphi) free(graphi);
  if (grapho) free(grapho);
=======
/*
template <
    typename VertexT = int,
    typename SizeT   = int,
    typename ValueT  = float>

*/

//            argument types are: (const int, const int, const int *, const int *, int, int *, int **, float **)

double pagerank(
    const int         num_nodes,
    const int         num_edges,
    const int        *row_offsets,
    const int	     *col_indices,
          bool        normalize,
          int 	     *node_ids,
          float      *ranks)
{

    return pagerank(num_nodes, num_edges, row_offsets, col_indices,
        normalize, (int) -1 /* source */, node_ids, ranks);
>>>>>>> 07c8340d
}

// Leave this at the end of the file
// Local Variables:
// mode:c++
// c-file-style: "NVIDIA"
// End:<|MERGE_RESOLUTION|>--- conflicted
+++ resolved
@@ -75,53 +75,6 @@
  * @param[in]  target        Whether to perform the PageRank
  * \return cudaError_t error message(s), if any
  */
-<<<<<<< HEAD
-struct PR_Parameter : gunrock::app::TestParameter_Base {
- public:
-  float delta;   // Delta value for PageRank
-  float error;   // Error threshold PageRank
-  int max_iter;  // Maximum number of iteration
-  bool normalized;
-
-  PR_Parameter() {
-    delta = 0.85f;
-    error = 0.01f;
-    max_iter = 50;
-    normalized = false;
-  }
-
-  ~PR_Parameter() {}
-};
-
-template <typename VertexId, typename SizeT, typename Value,
-          // bool INSTRUMENT,
-          // bool DEBUG,
-          // bool SIZE_CHECK,
-          bool NORMALIZED>
-void runPageRank(GRGraph *output, PR_Parameter *parameter);
-
-/**
- * @brief Run test
- *
- * @tparam VertexId   Vertex identifier type
- * @tparam Value      Attribute type
- * @tparam SizeT      Graph size type
- * @tparam INSTRUMENT Keep kernels statics
- * @tparam DEBUG      Keep debug statics
- *
- * @param[out] output    Pointer to output graph structure of the problem
- * @param[in]  parameter primitive-specific test parameters
- */
-template <typename VertexId, typename SizeT, typename Value>
-// bool          INSTRUMENT,
-// bool          DEBUG,
-// bool          SIZE_CHECK >
-void normalizedPageRank(GRGraph *output, PR_Parameter *parameter) {
-  if (parameter->normalized)
-    runPageRank<VertexId, SizeT, Value, true>(output, parameter);
-  else
-    runPageRank<VertexId, SizeT, Value, false>(output, parameter);
-=======
 template <typename GraphT, typename ValueT = typename GraphT::ValueT>
 cudaError_t RunTests(
     util::Parameters &parameters,
@@ -260,7 +213,6 @@
 
     info.Finalize(cpu_timer.ElapsedMillis(), total_timer.ElapsedMillis());
     return retval;
->>>>>>> 07c8340d
 }
 
 } // namespace pr
@@ -277,115 +229,6 @@
  * @param[out] ranks      Return PageRank scores per node
  * \return     double     Return accumulated elapsed times for all runs
  */
-<<<<<<< HEAD
-template <typename VertexId, typename SizeT, typename Value,
-          // bool INSTRUMENT,
-          // bool DEBUG,
-          // bool SIZE_CHECK,
-          bool NORMALIZED>
-void runPageRank(GRGraph *output, PR_Parameter *parameter) {
-  typedef PRProblem<VertexId, SizeT, Value, NORMALIZED> Problem;
-
-  typedef PREnactor<Problem>
-      // INSTRUMENT,
-      // DEBUG,
-      // SIZE_CHECK >
-      Enactor;
-
-  Csr<VertexId, SizeT, Value> *graph =
-      (Csr<VertexId, SizeT, Value> *)parameter->graph;
-  bool quiet = parameter->g_quiet;
-  int max_grid_size = parameter->max_grid_size;
-  int num_gpus = parameter->num_gpus;
-  double max_queue_sizing = parameter->max_queue_sizing;
-  double max_in_sizing = parameter->max_in_sizing;
-  ContextPtr *context = (ContextPtr *)parameter->context;
-  std::string partition_method = parameter->partition_method;
-  int *gpu_idx = parameter->gpu_idx;
-  cudaStream_t *streams = parameter->streams;
-  float partition_factor = parameter->partition_factor;
-  int partition_seed = parameter->partition_seed;
-  bool g_stream_from_host = parameter->g_stream_from_host;
-  VertexId src = parameter->src[0];
-  Value delta = parameter->delta;
-  Value error = parameter->error;
-  SizeT max_iter = parameter->max_iter;
-  std::string traversal_mode = parameter->traversal_mode;
-  bool instrument = parameter->instrumented;
-  bool debug = parameter->debug;
-  bool size_check = parameter->size_check;
-  size_t *org_size = new size_t[num_gpus];
-  // Allocate host-side label arrays
-  Value *h_rank = new Value[graph->nodes];
-  VertexId *h_node_id = new VertexId[graph->nodes];
-
-  for (int gpu = 0; gpu < num_gpus; gpu++) {
-    size_t dummy;
-    cudaSetDevice(gpu_idx[gpu]);
-    cudaMemGetInfo(&(org_size[gpu]), &dummy);
-  }
-
-  Problem *problem = new Problem(false);  // Allocate problem on GPU
-  util::GRError(
-      problem->Init(g_stream_from_host, graph, NULL, num_gpus, gpu_idx,
-                    partition_method, streams, context, max_queue_sizing,
-                    max_in_sizing, partition_factor, partition_seed),
-      "PR Initialization Failed", __FILE__, __LINE__);
-
-  Enactor *enactor = new Enactor(num_gpus, gpu_idx, instrument, debug,
-                                 size_check);  // enactor map
-  util::GRError(enactor->Init(context, problem, traversal_mode, max_grid_size),
-                "PR Enactor Init failed", __FILE__, __LINE__);
-
-  // Perform PageRank
-  CpuTimer cpu_timer;
-
-  util::GRError(problem->Reset(src, delta, error, max_iter,
-                               enactor->GetFrontierType(), max_queue_sizing),
-                "PR Problem Data Reset Failed", __FILE__, __LINE__);
-  util::GRError(enactor->Reset(), "PR Enactor Reset Reset failed", __FILE__,
-                __LINE__);
-
-  cpu_timer.Start();
-  util::GRError(enactor->Enact(traversal_mode), "PR Problem Enact Failed",
-                __FILE__, __LINE__);
-  cpu_timer.Stop();
-
-  float elapsed = cpu_timer.ElapsedMillis();
-
-  // Copy out results
-  util::GRError(problem->Extract(h_rank, h_node_id),
-                "PR Problem Data Extraction Failed", __FILE__, __LINE__);
-
-  double total_pr = 0;
-  for (SizeT i = 0; i < graph->nodes; ++i) {
-    total_pr += h_rank[i];
-  }
-  if (!quiet) {
-    printf(" Total rank : %.8e\n", total_pr);
-  }
-
-  output->node_value1 = (Value *)&h_rank[0];
-  output->node_value2 = (VertexId *)&h_node_id[0];
-
-  if (!quiet) {
-    printf(" GPU PageRank finished in %lf msec.\n", elapsed);
-  }
-
-  // Clean up
-  if (org_size) {
-    delete[] org_size;
-    org_size = NULL;
-  }
-  if (problem) {
-    delete problem;
-    problem = NULL;
-  }
-  if (enactor) {
-    delete enactor;
-    enactor = NULL;
-  }
-=======
 template <typename GraphT, typename ValueT = typename GraphT::ValueT>
 double gunrock_pagerank(
     gunrock::util::Parameters &parameters,
@@ -436,7 +279,6 @@
     problem.Release(target);
     srcs.clear();
     return total_time;
->>>>>>> 07c8340d
 }
 
 /*
@@ -452,65 +294,6 @@
  * @param[out] pagerank    Return PageRank scores per node
  * \return     double      Return accumulated elapsed times for all runs
  */
-<<<<<<< HEAD
-void dispatchPageRank(GRGraph *grapho, const GRGraph *graphi,
-                      const GRSetup *config, const GRTypes data_t,
-                      ContextPtr *context, cudaStream_t *streams) {
-  PR_Parameter *parameter = new PR_Parameter;
-  parameter->src = (long long *)malloc(sizeof(long long));
-  parameter->src[0] = -1;
-  parameter->context = context;
-  parameter->streams = streams;
-  parameter->g_quiet = config->quiet;
-  parameter->num_gpus = config->num_devices;
-  parameter->gpu_idx = config->device_list;
-  parameter->delta = config->pagerank_delta;
-  parameter->error = config->pagerank_error;
-  parameter->max_iter = config->max_iters;
-  parameter->normalized = config->pagerank_normalized;
-  parameter->g_undirected = true;
-
-  switch (data_t.VTXID_TYPE) {
-    case VTXID_INT: {
-      switch (data_t.SIZET_TYPE) {
-        case SIZET_INT: {
-          switch (data_t.VALUE_TYPE) {
-            case VALUE_INT:  // template type = <int, int, int>
-            {
-              printf("Not Yet Support This DataType Combination.\n");
-              break;
-            }
-            case VALUE_UINT:  // template type = <int, uint, int>
-            {
-              printf("Not Yet Support This DataType Combination.\n");
-              break;
-            }
-            case VALUE_FLOAT:  // template type = <int, float, int>
-            {
-              // build input csr format graph
-              Csr<int, int, int> csr(false);
-              csr.nodes = graphi->num_nodes;
-              csr.edges = graphi->num_edges;
-              csr.row_offsets = (int *)graphi->row_offsets;
-              csr.column_indices = (int *)graphi->col_indices;
-              parameter->graph = &csr;
-
-              normalizedPageRank<int, int, float>(grapho, parameter);
-
-              // reset for free memory
-              csr.row_offsets = NULL;
-              csr.column_indices = NULL;
-              break;
-            }
-          }
-          break;
-        }
-      }
-      break;
-    }
-  }
-  free(parameter->src);
-=======
 template <
     typename VertexT = int,
     typename SizeT   = int,
@@ -565,7 +348,7 @@
     csr.column_indices.SetPointer((int*)col_indices, num_edges, gunrock::util::HOST);
     // csr.Move(gunrock::util::HOST, gunrock::util::DEVICE);
 
-    gunrock::util::Location target = gunrock::util::HOST;    
+    gunrock::util::Location target = gunrock::util::HOST;
 
     GraphT graph;
     graph.FromCsr(csr, target, 0, quiet, true);
@@ -580,7 +363,6 @@
     srcs.clear();
 
     return elapsed_time;
->>>>>>> 07c8340d
 }
 
 /*
@@ -595,48 +377,6 @@
  * @param[out] pagerank    Return PageRank scores per node
  * \return     double      Return accumulated elapsed times for all runs
  */
-<<<<<<< HEAD
-void gunrock_pagerank(GRGraph *grapho, const GRGraph *graphi,
-                      const GRSetup *config, const GRTypes data_t) {
-  // GPU-related configurations
-  int num_gpus = 0;
-  int *gpu_idx = NULL;
-  ContextPtr *context = NULL;
-  cudaStream_t *streams = NULL;
-
-  num_gpus = config->num_devices;
-  gpu_idx = new int[num_gpus];
-  for (int i = 0; i < num_gpus; ++i) {
-    gpu_idx[i] = config->device_list[i];
-  }
-
-  // Create streams and MordernGPU context for each GPU
-  streams = new cudaStream_t[num_gpus * num_gpus * 2];
-  context = new ContextPtr[num_gpus * num_gpus];
-  if (!config->quiet) {
-    printf(" using %d GPUs:", num_gpus);
-  }
-  for (int gpu = 0; gpu < num_gpus; ++gpu) {
-    if (!config->quiet) {
-      printf(" %d ", gpu_idx[gpu]);
-    }
-    util::SetDevice(gpu_idx[gpu]);
-    for (int i = 0; i < num_gpus * 2; ++i) {
-      int _i = gpu * num_gpus * 2 + i;
-      util::GRError(cudaStreamCreate(&streams[_i]), "cudaStreamCreate fialed.",
-                    __FILE__, __LINE__);
-      if (i < num_gpus) {
-        context[gpu * num_gpus + i] =
-            mgpu::CreateCudaDeviceAttachStream(gpu_idx[gpu], streams[_i]);
-      }
-    }
-  }
-  if (!config->quiet) {
-    printf("\n");
-  }
-
-  dispatchPageRank(grapho, graphi, config, data_t, context, streams);
-=======
 template <
     typename VertexT = int,
     typename SizeT   = int,
@@ -658,7 +398,6 @@
 
     return pagerank(num_nodes, num_edges, row_offsets, col_indices,
         1 /* num_runs */, normalize, &source, &node_ids, &ranks);
->>>>>>> 07c8340d
 }
 
 /*
@@ -672,34 +411,6 @@
  * @param[out] pagerank    Return PageRank scores per node
  * \return     double      Return accumulated elapsed times for all runs
  */
-<<<<<<< HEAD
-void pagerank(int *node_ids, float *pagerank, const int num_nodes,
-              const int num_edges, const int *row_offsets,
-              const int *col_indices, bool normalized) {
-  struct GRTypes data_t;            // primitive-specific data types
-  data_t.VTXID_TYPE = VTXID_INT;    // integer vertex identifier
-  data_t.SIZET_TYPE = SIZET_INT;    // integer graph size type
-  data_t.VALUE_TYPE = VALUE_FLOAT;  // float attributes type
-
-  struct GRSetup *config = InitSetup(1, NULL);  // primitive-specific configures
-  config->top_nodes = 10;                       // number of top nodes
-  config->pagerank_normalized = normalized;
-
-  struct GRGraph *grapho = (struct GRGraph *)malloc(sizeof(struct GRGraph));
-  struct GRGraph *graphi = (struct GRGraph *)malloc(sizeof(struct GRGraph));
-
-  graphi->num_nodes = num_nodes;                  // setting graph nodes
-  graphi->num_edges = num_edges;                  // setting graph edges
-  graphi->row_offsets = (void *)&row_offsets[0];  // setting row_offsets
-  graphi->col_indices = (void *)&col_indices[0];  // setting col_indices
-
-  gunrock_pagerank(grapho, graphi, config, data_t);
-  memcpy(pagerank, (float *)grapho->node_value1, num_nodes * sizeof(float));
-  memcpy(node_ids, (int *)grapho->node_value2, num_nodes * sizeof(int));
-
-  if (graphi) free(graphi);
-  if (grapho) free(grapho);
-=======
 /*
 template <
     typename VertexT = int,
@@ -722,7 +433,6 @@
 
     return pagerank(num_nodes, num_edges, row_offsets, col_indices,
         normalize, (int) -1 /* source */, node_ids, ranks);
->>>>>>> 07c8340d
 }
 
 // Leave this at the end of the file
