# gunrock shared library cmake file

if(mgpu_INCLUDE_DIRS)
  include_directories(${mgpu_INCLUDE_DIRS})
else()
  message(SEND_ERROR "Modern GPU include directory not set.")
endif()

if(cub_INCLUDE_DIRS)
  include_directories(${cub_INCLUDE_DIRS})
else()
  message(SEND_ERROR "CUB library include directory not set.")
endif()

set (mgpu_SOURCE_FILES
  ${mgpu_SOURCE_DIRS}/mgpucontext.cu
  ${mgpu_SOURCE_DIRS}/mgpuutil.cpp)

set(HFILES_PUBLIC
  gunrock.h)

set(CUFILES
  app/bfs/bfs_app.cu
<<<<<<< HEAD
  #app/bc/bc_app.cu
  #app/cc/cc_app.cu
  #app/sssp/sssp_app.cu
  #app/pr/pr_app.cu
  #app/topk/topk_app.cu
  #app/mst/mst_app.cu
=======
  app/bc/bc_app.cu
  app/cc/cc_app.cu
  app/sssp/sssp_app.cu
  app/pr/pr_app.cu
  app/mst/mst_app.cu
  graphio/generator.cu
>>>>>>> 6301c456
  util/test_utils.cu
  util/error_utils.cu
  ${mgpu_SOURCE_FILES})

cuda_add_library(gunrock ${LIB_TYPE}
  ${CCFILES}
  ${HFILES}
  ${CUHFILES}
  ${HFILES_PUBLIC}
  ${CUFILES}
  OPTIONS ${GENCODE} ${VERBOSE_PTXAS})<|MERGE_RESOLUTION|>--- conflicted
+++ resolved
@@ -21,21 +21,13 @@
 
 set(CUFILES
   app/bfs/bfs_app.cu
-<<<<<<< HEAD
   #app/bc/bc_app.cu
   #app/cc/cc_app.cu
   #app/sssp/sssp_app.cu
   #app/pr/pr_app.cu
   #app/topk/topk_app.cu
   #app/mst/mst_app.cu
-=======
-  app/bc/bc_app.cu
-  app/cc/cc_app.cu
-  app/sssp/sssp_app.cu
-  app/pr/pr_app.cu
-  app/mst/mst_app.cu
   graphio/generator.cu
->>>>>>> 6301c456
   util/test_utils.cu
   util/error_utils.cu
   ${mgpu_SOURCE_FILES})
