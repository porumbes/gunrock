// ----------------------------------------------------------------
// Gunrock -- Fast and Efficient GPU Graph Library
// ----------------------------------------------------------------
// This source code is distributed under the terms of LICENSE.TXT
// in the root directory of this source distribution.
// ----------------------------------------------------------------

/**
 * @file
 * error_utils.cuh
 *
 * @brief Error handling utility routines
 */

#pragma once

<<<<<<< HEAD
#include <stdio.h>
#include <string>

=======
>>>>>>> dc7a660e
namespace gunrock {
namespace util {


/**
 * Displays error message in accordance with debug mode
 */
cudaError_t GRError(
    cudaError_t error,
    const char *message,
    const char *filename,
    int line,
<<<<<<< HEAD
    bool print = true)
{
    if (error && print) {
        int gpu;
        cudaGetDevice(&gpu);
        fprintf(stderr, "[%s, %d @ gpu %d] %s (CUDA error %d: %s)\n", filename, line, gpu, message, error, cudaGetErrorString(error));
        fflush(stderr);
    }
    return error;
}

cudaError_t GRError(
    cudaError_t error,
    std::string message,
    const char *filename,
    int line,
    bool print = true)
{
    if (error && print) {
        int gpu;
        cudaGetDevice(&gpu);
        fprintf(stderr, "[%s, %d @ gpu %d] %s (CUDA error %d: %s)\n", filename, line, gpu, message.c_str(), error, cudaGetErrorString(error));
        fflush(stderr);
    }
    return error;
}
=======
    bool print = true);
>>>>>>> dc7a660e

/**
 * Checks and resets last CUDA error.  If set, displays last error message in accordance with debug mode.
 */
cudaError_t GRError(
    const char *message,
    const char *filename,
    int line,
    bool print = true);

cudaError_t GRError(
    std::string message,
    const char *filename,
    int line,
    bool print = true)
{
    cudaError_t error = cudaGetLastError();
    if (error && print) {

        fprintf(stderr, "[%s, %d] %s (CUDA error %d: %s)\n", filename, line, message.c_str(), error, cudaGetErrorString(error));
        fflush(stderr);
    }
    return error;
}


/**
 * Displays error message in accordance with debug mode
 */
cudaError_t GRError(
    cudaError_t error,
    bool print = true);


/**
 * Checks and resets last CUDA error.  If set, displays last error message in accordance with debug mode.
 */
cudaError_t GRError(
    bool print = true);
	

} // namespace util
} // namespace gunrock
<|MERGE_RESOLUTION|>--- conflicted
+++ resolved
@@ -14,12 +14,8 @@
 
 #pragma once
 
-<<<<<<< HEAD
-#include <stdio.h>
 #include <string>
 
-=======
->>>>>>> dc7a660e
 namespace gunrock {
 namespace util {
 
@@ -32,36 +28,14 @@
     const char *message,
     const char *filename,
     int line,
-<<<<<<< HEAD
-    bool print = true)
-{
-    if (error && print) {
-        int gpu;
-        cudaGetDevice(&gpu);
-        fprintf(stderr, "[%s, %d @ gpu %d] %s (CUDA error %d: %s)\n", filename, line, gpu, message, error, cudaGetErrorString(error));
-        fflush(stderr);
-    }
-    return error;
-}
+    bool print = true);
 
 cudaError_t GRError(
     cudaError_t error,
     std::string message,
     const char *filename,
     int line,
-    bool print = true)
-{
-    if (error && print) {
-        int gpu;
-        cudaGetDevice(&gpu);
-        fprintf(stderr, "[%s, %d @ gpu %d] %s (CUDA error %d: %s)\n", filename, line, gpu, message.c_str(), error, cudaGetErrorString(error));
-        fflush(stderr);
-    }
-    return error;
-}
-=======
     bool print = true);
->>>>>>> dc7a660e
 
 /**
  * Checks and resets last CUDA error.  If set, displays last error message in accordance with debug mode.
@@ -76,17 +50,7 @@
     std::string message,
     const char *filename,
     int line,
-    bool print = true)
-{
-    cudaError_t error = cudaGetLastError();
-    if (error && print) {
-
-        fprintf(stderr, "[%s, %d] %s (CUDA error %d: %s)\n", filename, line, message.c_str(), error, cudaGetErrorString(error));
-        fflush(stderr);
-    }
-    return error;
-}
-
+    bool print = true);
 
 /**
  * Displays error message in accordance with debug mode
