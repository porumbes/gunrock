--- conflicted
+++ resolved
@@ -394,47 +394,13 @@
         util::PrintMsg("result[...", true, false);
         for (SizeT j = (i >= 5) ? i - 5 : 0; (j < i + 5) && (j < len); j++)
         {
-<<<<<<< HEAD
-            if (!quiet)
-            {
-                printf("\nFAIL: [%lu]: ", (unsigned long) i);
-                PrintValue<T>(computed[i]);
-                printf(" != ");
-                PrintValue<T>(reference[i]);
-
-                if (verbose)
-                {
-                    printf("\nresult[...");
-                    for (size_t j = (i >= 5) ? i - 5 : 0; (j < i + 5) && (j < len); j++)
-                    {
-                        PrintValue<T>(computed[j]);
-                        printf(", ");
-                    }
-                    printf("...]");
-                    printf("\nreference[...");
-                    for (size_t j = (i >= 5) ? i - 5 : 0; (j < i + 5) && (j < len); j++)
-                    {
-                        PrintValue<T>(reference[j]);
-                        printf(", ");
-                    }
-                    printf("...]");
-                }
-            }
-            flag += 1;
-            //return flag;
-=======
             util::PrintMsg(std::to_string(computed[j]) + ", ", true, false);
->>>>>>> eec14612
         }
         util::PrintMsg("...]");
         util::PrintMsg("reference[...", true, false);
         for (size_t j = (i >= 5) ? i - 5 : 0; (j < i + 5) && (j < len); j++)
         {
-<<<<<<< HEAD
-            printf("PASS");
-=======
             util::PrintMsg(std::to_string(reference[j]) + ", ", true, false);
->>>>>>> eec14612
         }
         util::PrintMsg("...]");
     }
@@ -506,53 +472,13 @@
         util::PrintMsg("reference[...", true, false);
         for (size_t j = (i >= 5) ? i - 5 : 0; (j < i + 5) && (j < len); j++)
         {
-<<<<<<< HEAD
-            if (!quiet && flag < 10)
-            {
-                printf("\nFAIL: [%lu]: ", (unsigned long) i);
-                PrintValue<float>(computed[i]);
-                printf(" != ");
-                PrintValue<float>(reference[i]);
-
-                if (verbose)
-                {
-                    printf("\nresult[...");
-                    for (size_t j = (i >= 5) ? i - 5 : 0; (j < i + 5) && (j < len); j++)
-                    {
-                        PrintValue<float>(computed[j]);
-                        printf(", ");
-                    }
-                    printf("...]");
-                    printf("\nreference[...");
-                    for (size_t j = (i >= 5) ? i - 5 : 0; (j < i + 5) && (j < len); j++)
-                    {
-                        PrintValue<float>(reference[j]);
-                        printf(", ");
-                    }
-                    printf("...]");
-                }
-            }
-            flag += 1;
-=======
             util::PrintMsg(std::to_string(reference[j]) + ", ", true, false);
->>>>>>> eec14612
         }
         util::PrintMsg("...]");
     }
     if (num_errors == 0 && !quiet)
     {
-<<<<<<< HEAD
-        printf("\n");
-    }
-    if (!flag)
-    {
-        if (!quiet)
-        {
-            printf("PASS");
-        }
-=======
         util::PrintMsg("PASS");
->>>>>>> eec14612
     }
     return num_errors;
 }
