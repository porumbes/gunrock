// ----------------------------------------------------------------
// Gunrock -- Fast and Efficient GPU Graph Library
// ----------------------------------------------------------------
// This source code is distributed under the terms of LICENSE.TXT
// in the root directory of this source distribution.
// ----------------------------------------------------------------

/**
 * @file
 * cta.cuh
 *
 * @brief CTA tile-processing abstraction for Filter
 */

#pragma once

#include <gunrock/util/io/modified_load.cuh>
#include <gunrock/util/io/modified_store.cuh>
#include <gunrock/util/io/initialize_tile.cuh>
#include <gunrock/util/io/load_tile.cuh>
#include <gunrock/util/io/store_tile.cuh>
#include <gunrock/util/io/scatter_tile.cuh>
#include <gunrock/util/cta_work_distribution.cuh>

#include <gunrock/util/operators.cuh>
#include <gunrock/util/reduction/serial_reduce.cuh>
#include <gunrock/util/reduction/tree_reduce.cuh>

#include <gunrock/util/scan/cooperative_scan.cuh>

namespace gunrock {
namespace oprtr {
namespace filter {

/**
* Templated texture reference for visited mask
*/
template <typename VisitedMask>
struct BitmaskTex
{
   static texture<VisitedMask, cudaTextureType1D, cudaReadModeElementType> ref;
};
template <typename VisitedMask>
texture<VisitedMask, cudaTextureType1D, cudaReadModeElementType> BitmaskTex<VisitedMask>::ref;

/**
 * @brief CTA tile-processing abstraction for the filter operator.
 *
 * @tparam KernelPolicy Kernel policy type for filter.
 * @tparam ProblemData Problem data type for filter.
 * @tparam Functor Functor type for the specific problem type.
 *
 */
template <typename KernelPolicy, typename ProblemData, typename Functor>
struct Cta
{
    //---------------------------------------------------------------------
    // Typedefs and Constants
    //---------------------------------------------------------------------

    typedef typename KernelPolicy::VertexId         VertexId;
    typedef typename KernelPolicy::SizeT            SizeT;

    typedef typename KernelPolicy::RakingDetails    RakingDetails;
    typedef typename KernelPolicy::SmemStorage      SmemStorage;

    typedef typename ProblemData::DataSlice         DataSlice;
    typedef typename ProblemData::Value             Value;

    /**
     * Members
     */

    // Input and output device pointers
    VertexId                *d_in;                      // Incoming frontier
    VertexId                *d_pred_in;                 // Incoming predecessor frontier (if any)
    VertexId                *d_out;                     // Outgoing frontier
    DataSlice               *problem;                   // Problem data
    unsigned char           *d_visited_mask;            // Mask for detecting visited status

    // Work progress
    VertexId                iteration;                  // Current graph traversal iteration
    VertexId                queue_index;                // Current frontier queue counter index
    util::CtaWorkProgress   &work_progress;             // Atomic workstealing and queueing counters
    SizeT                   max_out_frontier;           // Maximum size (in elements) of outgoing frontier
    //int                     num_gpus;                   // Number of GPUs

    // Operational details for raking_scan_grid
    RakingDetails           raking_details;
    
    // Shared memory for the CTA
    SmemStorage             &smem_storage;

    // Whether or not to perform bitmask culling (incurs extra latency on small frontiers)
    bool                    bitmask_cull;
    //texture<unsigned char, cudaTextureType1D, cudaReadModeElementType> *t_bitmask;

    //---------------------------------------------------------------------
    // Helper Structures
    //---------------------------------------------------------------------

    /**
     * @brief Tile of incoming frontier to process
     *
     * @tparam LOG_LOADS_PER_TILE   Size of the loads per tile.
     * @tparam LOG_LOAD_VEC_SIZE    Size of the vector size per load.
     */
    template <
        int LOG_LOADS_PER_TILE,
        int LOG_LOAD_VEC_SIZE>
    struct Tile
    {
        //---------------------------------------------------------------------
        // Typedefs and Constants
        //---------------------------------------------------------------------

        enum {
            LOADS_PER_TILE      = 1 << LOG_LOADS_PER_TILE,
            LOAD_VEC_SIZE       = 1 << LOG_LOAD_VEC_SIZE
        };


        //---------------------------------------------------------------------
        // Members
        //---------------------------------------------------------------------

        // Dequeued element ids
        VertexId    element_id[LOADS_PER_TILE][LOAD_VEC_SIZE];
        VertexId    pred_id[LOADS_PER_TILE][LOAD_VEC_SIZE];

        // Whether or not the corresponding element_id is valid for exploring
        unsigned char   flags[LOADS_PER_TILE][LOAD_VEC_SIZE];

        // Global scatter offsets
        SizeT       ranks[LOADS_PER_TILE][LOAD_VEC_SIZE];


        //---------------------------------------------------------------------
        // Helper Structures
        //---------------------------------------------------------------------

        /**
         * @brief Iterate over element ids in tile.
         */
        template <int LOAD, int VEC, int dummy = 0>
        struct Iterate
        {
            /**
             * @brief Initialize flag values for compact new frontier. If vertex id equals to -1, then discard it in the new frontier.
             *
             * @param[in] tile Pointer to Tile object holds the element ids, ranks and flags.
             */
            static __device__ __forceinline__ void InitFlags(Tile *tile)
            {
                // Initially valid if vertex-id is valid
                tile->flags[LOAD][VEC] = (tile->element_id[LOAD][VEC] == -1) ? 0 : 1;
                tile->ranks[LOAD][VEC] = tile->flags[LOAD][VEC];

                // Next
                Iterate<LOAD, VEC + 1>::InitFlags(tile);
            }

            /**
             * @brief Cull redundant vertices using Bitmask
             *
             */
            static __device__ __forceinline__ void BitmaskCull(
                Cta *cta,
                Tile *tile)
            {
                if (tile->element_id[LOAD][VEC] >= 0) {
                    // Location of mask byte to read
                    SizeT mask_byte_offset = (tile->element_id[LOAD][VEC] & KernelPolicy::ELEMENT_ID_MASK) >> 3;

                    // Bit in mask byte corresponding to current vertex id
                    unsigned char mask_bit = 1 << (tile->element_id[LOAD][VEC] & 7);

                    // Read byte from visited mask in tex
                    unsigned char tex_mask_byte = tex1Dfetch(
                        BitmaskTex<unsigned char>::ref,//cta->t_bitmask[0],
                        mask_byte_offset);

                    if (mask_bit & tex_mask_byte) {
                        // Seen it
                        tile->element_id[LOAD][VEC] = -1;
                    } else {
                        unsigned char mask_byte;
                        //util::io::ModifiedLoad<util::io::ld::cg>::Ld(
                        //    mask_byte, cta->d_visited_mask + mask_byte_offset);
                        mask_byte = cta->d_visited_mask[mask_byte_offset];

                        mask_byte |= tex_mask_byte;

                        if (mask_bit & mask_byte) {
                            // Seen it
                            tile->element_id[LOAD][VEC] = -1;
                        } else {
                            // Update with best effort
                            mask_byte |= mask_bit;
                            util::io::ModifiedStore<util::io::st::cg>::St(
                                mask_byte,
                                cta->d_visited_mask + mask_byte_offset);
                        }
                    }
                }

                // Next
                Iterate<LOAD, VEC + 1>::BitmaskCull(cta, tile);
            }

            /**
             * @brief Set vertex id to -1 if we want to cull this vertex from the outgoing frontier.
             *
             */
            static __device__ __forceinline__ void VertexCull(
                Cta *cta,
                Tile *tile)
            {
                if (ProblemData::ENABLE_IDEMPOTENCE && cta->iteration != -1) {
                    if (tile->element_id[LOAD][VEC] >= 0) {
                        VertexId row_id = (tile->element_id[LOAD][VEC]&KernelPolicy::ELEMENT_ID_MASK);///cta->num_gpus;

                        VertexId label;
                        util::io::ModifiedLoad<ProblemData::COLUMN_READ_MODIFIER>::Ld(
                                                    label,
                                                    cta->problem->labels + row_id);
                        if (label != -1) {
                            // Seen it
                            tile->element_id[LOAD][VEC] = -1;
                        } else {
                            if (ProblemData::MARK_PREDECESSORS) {
                                if (Functor::CondFilter(row_id, cta->problem))
                                Functor::ApplyFilter(row_id, cta->problem, tile->pred_id[LOAD][VEC]);
                            } else {
                                if (Functor::CondFilter(row_id, cta->problem))
                                Functor::ApplyFilter(row_id, cta->problem, cta->iteration);
                            }
                        }
                    }
                } else {
                    if (tile->element_id[LOAD][VEC] >= 0) {
                        // Row index on our GPU (for multi-gpu, element ids are striped across GPUs)
<<<<<<< HEAD
                        VertexId row_id = (tile->element_id[LOAD][VEC]);// / cta->num_gpus;

                        if (Functor::CondFilter(row_id, cta->problem)) {
=======
                        VertexId row_id = (tile->element_id[LOAD][VEC]) / cta->num_gpus;
                        SizeT node_id = threadIdx.x * LOADS_PER_TILE*LOAD_VEC_SIZE + LOAD*LOAD_VEC_SIZE+VEC;
                        if (Functor::CondFilter(row_id, cta->problem, cta->iteration, node_id)) {
>>>>>>> dc7a660e
                            // ApplyFilter(row_id)
                            Functor::ApplyFilter(row_id, cta->problem, cta->iteration, node_id);
                        }
                        else tile->element_id[LOAD][VEC] = -1;
                    }
                }

                // Next
                Iterate<LOAD, VEC + 1>::VertexCull(cta, tile);
            }

            /**
             * @brief Cull redundant vertices using history hash table
             *
             */
            static __device__ __forceinline__ void HistoryCull(
                Cta *cta,
                Tile *tile)
            {
                if (tile->element_id[LOAD][VEC] >= 0) {
                    int hash = ((unsigned int)tile->element_id[LOAD][VEC]) % SmemStorage::HISTORY_HASH_ELEMENTS;
                    VertexId retrieved = cta->smem_storage.history[hash];

                    if (retrieved == tile->element_id[LOAD][VEC]) {
                        // Seen it
                        tile->element_id[LOAD][VEC] = -1;
                    } else {
                        // Update it
                        cta->smem_storage.history[hash] = tile->element_id[LOAD][VEC];
                    }
                }

                // Next
                Iterate<LOAD, VEC + 1>::HistoryCull(cta, tile);
            }

            /**
             * @brief Cull redundant vertices using warp hash table
             *
             */
            static __device__ __forceinline__ void WarpCull(
                Cta *cta,
                Tile *tile)
            {
                if (tile->element_id[LOAD][VEC] >= 0) {
                    int warp_id = threadIdx.x >> 5;
                    int hash    = tile->element_id[LOAD][VEC] & (SmemStorage::WARP_HASH_ELEMENTS - 1);

                    cta->smem_storage.state.vid_hashtable[warp_id][hash] = tile->element_id[LOAD][VEC];
                    VertexId retrieved = cta->smem_storage.state.vid_hashtable[warp_id][hash];

                    if (retrieved == tile->element_id[LOAD][VEC]) {
                        cta->smem_storage.state.vid_hashtable[warp_id][hash] = threadIdx.x;
                        VertexId tid = cta->smem_storage.state.vid_hashtable[warp_id][hash];
                        if (tid != threadIdx.x) {
                            tile->element_id[LOAD][VEC] = -1;
                        }
                    }
                }

                // Next
                Iterate<LOAD, VEC + 1>::WarpCull(cta, tile);
            }

        };


        /**
         * Iterate next load
         */
        template <int LOAD, int dummy>
        struct Iterate<LOAD, LOAD_VEC_SIZE, dummy>
        {
            // InitFlags
            static __device__ __forceinline__ void InitFlags(Tile *tile)
            {
                Iterate<LOAD + 1, 0>::InitFlags(tile);
            }

            // BitmaskCull
            static __device__ __forceinline__ void BitmaskCull(Cta *cta, Tile *tile)
            {
                Iterate<LOAD+1,0>::BitmaskCull(cta, tile);
            }

            // VertexCull
            static __device__ __forceinline__ void VertexCull(Cta *cta, Tile *tile)
            {
                Iterate<LOAD + 1, 0>::VertexCull(cta, tile);
            }

            // WarpCull
            static __device__ __forceinline__ void WarpCull(Cta *cta, Tile *tile)
            {
                Iterate<LOAD + 1, 0>::WarpCull(cta, tile);
            }

            // HistoryCull
            static __device__ __forceinline__ void HistoryCull(Cta *cta, Tile *tile)
            {
                Iterate<LOAD + 1, 0>::HistoryCull(cta, tile);
            }
        };



        /**
         * Terminate iteration
         */
        template <int dummy>
        struct Iterate<LOADS_PER_TILE, 0, dummy>
        {
            // InitFlags
            static __device__ __forceinline__ void InitFlags(Tile *tile) {}

            // BitmaskCull
            static __device__ __forceinline__ void BitmaskCull(Cta *cta, Tile *tile) {}

            // VertexCull
            static __device__ __forceinline__ void VertexCull(Cta *cta, Tile *tile) {}
            
            // HistoryCull
            static __device__ __forceinline__ void HistoryCull(Cta *cta, Tile *tile) {}
            
            // WarpCull
            static __device__ __forceinline__ void WarpCull(Cta *cta, Tile *tile) {}

        };


        //---------------------------------------------------------------------
        // Interface
        //---------------------------------------------------------------------

        // Initializer
        __device__ __forceinline__ void InitFlags()
        {
            Iterate<0, 0>::InitFlags(this);
        }

        // Culls vertices based on bitmask
        __device__ __forceinline__ void BitmaskCull(Cta *cta)
        {
            Iterate<0, 0>::BitmaskCull(cta, this);
        }

        // Culls vertices
        __device__ __forceinline__ void VertexCull(Cta *cta)
        {
            Iterate<0, 0>::VertexCull(cta, this);
        }

        // Culls redundant vertices within the warp
        __device__ __forceinline__ void WarpCull(Cta *cta)
        {
            Iterate<0, 0>::WarpCull(cta, this);
        }

        // Culls redundant vertices within recent CTA history
        __device__ __forceinline__ void HistoryCull(Cta *cta)
        {
            Iterate<0, 0>::HistoryCull(cta, this);
        }

    };




    //---------------------------------------------------------------------
    // Methods
    //---------------------------------------------------------------------

    /**
     * @brief CTA type default constructor
     */
    __device__ __forceinline__ Cta(
        VertexId                iteration,
        VertexId                queue_index,
        //int                     num_gpus,
        SmemStorage             &smem_storage,
        VertexId                *d_in,
        VertexId                *d_pred_in,
        VertexId                *d_out,
        DataSlice               *problem,
        unsigned char           *d_visited_mask,
        util::CtaWorkProgress   &work_progress,
        SizeT                   max_out_frontier):
        //texture<unsigned char, cudaTextureType1D, cudaReadModeElementType> *t_bitmask):
            iteration(iteration),
            queue_index(queue_index),
            //num_gpus(num_gpus),
            raking_details(
                smem_storage.state.raking_elements,
                smem_storage.state.warpscan,
                0),
            smem_storage(smem_storage),
            d_in(d_in),
            d_pred_in(d_pred_in),
            d_out(d_out),
            problem(problem),
            d_visited_mask(d_visited_mask),
            work_progress(work_progress),
            max_out_frontier(max_out_frontier),
	    //t_bitmask(t_bitmask),
            bitmask_cull(
                (KernelPolicy::END_BITMASK_CULL < 0) ?
                    true :
                    (KernelPolicy::END_BITMASK_CULL == 0) ?
                    false :
                    (iteration < KernelPolicy::END_BITMASK_CULL))
    {
        // Initialize history duplicate-filter
        for (int offset = threadIdx.x; offset < SmemStorage::HISTORY_HASH_ELEMENTS; offset += KernelPolicy::THREADS) {
            smem_storage.history[offset] = -1;
        }
    }


    /**
     * @brief Process a single, full tile.
     *
     * @param[in] cta_offset Offset within the CTA where we want to start the tile processing.
     * @param[in] guarded_elements The guarded elements to prevent the out-of-bound visit.
     */
    __device__ __forceinline__ void ProcessTile(
        SizeT cta_offset,
        const SizeT &guarded_elements = KernelPolicy::TILE_ELEMENTS)
    {
        Tile<KernelPolicy::LOG_LOADS_PER_TILE, KernelPolicy::LOG_LOAD_VEC_SIZE> tile;

        // Load tile
        util::io::LoadTile<
            KernelPolicy::LOG_LOADS_PER_TILE,
            KernelPolicy::LOG_LOAD_VEC_SIZE,
            KernelPolicy::THREADS,
            ProblemData::QUEUE_READ_MODIFIER,
            false>::LoadValid(
                tile.element_id,
                d_in,
                cta_offset,
                guarded_elements,
                (VertexId) -1);
        
        if (ProblemData::ENABLE_IDEMPOTENCE && ProblemData::MARK_PREDECESSORS && d_pred_in != NULL) {
            util::io::LoadTile<
            KernelPolicy::LOG_LOADS_PER_TILE,
            KernelPolicy::LOG_LOAD_VEC_SIZE,
            KernelPolicy::THREADS,
            ProblemData::QUEUE_READ_MODIFIER,
            false>::LoadValid(
                tile.pred_id,
                d_pred_in,
                cta_offset,
                guarded_elements);
        }

        if (ProblemData::ENABLE_IDEMPOTENCE && bitmask_cull && d_visited_mask != NULL) {
            tile.BitmaskCull(this);
        }
        tile.VertexCull(this);          // using vertex visitation status (update discovered vertices)
        
        if (ProblemData::ENABLE_IDEMPOTENCE && iteration != -1) {
            tile.HistoryCull(this);
            tile.WarpCull(this);
        }

        // Init valid flags and ranks
        tile.InitFlags();

        // Protect repurposable storage that backs both raking lanes and local cull scratch
        __syncthreads();

        // Scan tile of ranks, using an atomic add to reserve
        // space in the contracted queue, seeding ranks
        // Cooperative Scan (done)
        util::Sum<SizeT> scan_op;
        SizeT new_queue_offset = util::scan::CooperativeTileScan<KernelPolicy::LOAD_VEC_SIZE>::ScanTileWithEnqueue(
            raking_details,
            tile.ranks,
            work_progress.GetQueueCounter<SizeT>(queue_index + 1),
            scan_op);
        
        // Check updated queue offset for overflow due to redundant expansion
        if (new_queue_offset >= max_out_frontier) {
            //printf(" new_queue_offset >= max_out_frontier, new_queue_offset = %d, max_out_frontier = %d\n", new_queue_offset, max_out_frontier);
            work_progress.SetOverflow<SizeT>();
            util::ThreadExit();
        }

        // Scatter directly (without first contracting in smem scratch), predicated
        // on flags
        if (d_out != NULL) {
            util::io::ScatterTile<
                KernelPolicy::LOG_LOADS_PER_TILE,
                KernelPolicy::LOG_LOAD_VEC_SIZE,
                KernelPolicy::THREADS,
                ProblemData::QUEUE_WRITE_MODIFIER>::Scatter(
<<<<<<< HEAD
                    d_out,
                    tile.element_id,
                    tile.flags,
                    tile.ranks);
=======
                        d_out,
                        tile.element_id,
                        tile.flags,
                        tile.ranks);
>>>>>>> dc7a660e
        }
    }
};


} // namespace filter
} // namespace oprtr
} // namespace gunrock

// Leave this at the end of the file
// Local Variables:
// mode:c++
// c-file-style: "NVIDIA"
// End:<|MERGE_RESOLUTION|>--- conflicted
+++ resolved
@@ -240,15 +240,9 @@
                 } else {
                     if (tile->element_id[LOAD][VEC] >= 0) {
                         // Row index on our GPU (for multi-gpu, element ids are striped across GPUs)
-<<<<<<< HEAD
                         VertexId row_id = (tile->element_id[LOAD][VEC]);// / cta->num_gpus;
-
-                        if (Functor::CondFilter(row_id, cta->problem)) {
-=======
-                        VertexId row_id = (tile->element_id[LOAD][VEC]) / cta->num_gpus;
                         SizeT node_id = threadIdx.x * LOADS_PER_TILE*LOAD_VEC_SIZE + LOAD*LOAD_VEC_SIZE+VEC;
                         if (Functor::CondFilter(row_id, cta->problem, cta->iteration, node_id)) {
->>>>>>> dc7a660e
                             // ApplyFilter(row_id)
                             Functor::ApplyFilter(row_id, cta->problem, cta->iteration, node_id);
                         }
@@ -547,17 +541,10 @@
                 KernelPolicy::LOG_LOAD_VEC_SIZE,
                 KernelPolicy::THREADS,
                 ProblemData::QUEUE_WRITE_MODIFIER>::Scatter(
-<<<<<<< HEAD
                     d_out,
                     tile.element_id,
                     tile.flags,
                     tile.ranks);
-=======
-                        d_out,
-                        tile.element_id,
-                        tile.flags,
-                        tile.ranks);
->>>>>>> dc7a660e
         }
     }
 };
