--- conflicted
+++ resolved
@@ -49,13 +49,7 @@
 NAME[13]="road_usa"         && DO_A[13]="1.0"   && DO_B[13]="10"
 NAME[14]="road_central"     && DO_A[14]="1.2" && DO_B[14]="10"
 
-<<<<<<< HEAD
-# cd ~/Projects/gunrock_dev/gunrock/tests/bfs
-
-for d in {1..1}
-=======
 for d in {1..4}
->>>>>>> a2c4d236
 do
     SUFFIX="ubuntu14.04_k40cx${d}"
     mkdir -p eval/$SUFFIX
@@ -67,16 +61,7 @@
         fi
     done
 
-<<<<<<< HEAD
-    #queue_sizing=2.5
-    #if [ "$d" -lt "5" ]; then
-    #    queue_sizing=1.2
-    #fi
-
-    for o1 in {0..1}; do for o2 in {2..3}; do for o3 in {4..5}; do for o4 in {6..7}; do for o5 in {8..10}; do for o6 in {11..14}; do
-=======
     for o1 in {0..1}; do for o2 in {2..3}; do for o3 in {4..5}; do for o4 in {6..7}; do for o5 in {8..10}; do for o6 in {11..13}; do
->>>>>>> a2c4d236
 
     OPTIONS=${BASEOPTION}${OPTION[${o1}]}${OPTION[${o2}]}${OPTION[${o3}]}${OPTION[${o4}]}${OPTION[${o5}]}${OPTION[${o6}]}
     FLAGS=${BASEFLAG}${FLAG[${o1}]}${FLAG[${o2}]}${FLAG[${o3}]}${FLAG[${o4}]}${FLAG[${o5}]}${FLAG[${o6}]}
