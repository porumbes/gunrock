// ----------------------------------------------------------------
// Gunrock -- Fast and Efficient GPU Graph Library
// ----------------------------------------------------------------
// This source code is distributed under the terms of LICENSE.TXT
// in the root directory of this source distribution.
// ----------------------------------------------------------------

/**
 * @file
 * test_salsa.cu
 *
 * @brief Simple test driver program for using SALSA algorithm to compute rank.
 */

#include <stdio.h>
#include <string>
#include <deque>
#include <vector>
#include <iostream>
#include <cstdlib>

// Utilities and correctness-checking
#include <gunrock/util/test_utils.cuh>

// Graph construction utils
#include <gunrock/graphio/market.cuh>

// BFS includes
#include <gunrock/app/salsa/salsa_enactor.cuh>
#include <gunrock/app/salsa/salsa_problem.cuh>
#include <gunrock/app/salsa/salsa_functor.cuh>

// Operator includes
#include <gunrock/oprtr/advance/kernel.cuh>
#include <gunrock/oprtr/filter/kernel.cuh>

#include <moderngpu.cuh>

using namespace gunrock;
using namespace gunrock::util;
using namespace gunrock::oprtr;
using namespace gunrock::app::salsa;


/******************************************************************************
 * Defines, constants, globals
 ******************************************************************************/

//bool g_verbose;
//bool g_undirected;
//bool g_quick;
//bool g_stream_from_host;

template <typename VertexId, typename Value>
struct RankPair {
    VertexId        vertex_id;
    Value           page_rank;

    RankPair(VertexId vertex_id, Value page_rank) : vertex_id(vertex_id), page_rank(page_rank) {}
};

template<typename RankPair>
bool SALSACompare(
    RankPair elem1,
    RankPair elem2)
{
    return elem1.page_rank > elem2.page_rank;
}

/******************************************************************************
 * Housekeeping Routines
 ******************************************************************************/
void Usage()
{
    printf("\ntest_salsa <graph type> <graph type args> [--device=<device_index>] "
           "[--undirected] [--instrumented] [--quick] "
           "[--v]\n"
           "\n"
           "Graph types and args:\n"
           "  market [<file>]\n"
           "    Reads a Matrix-Market coordinate-formatted graph of directed/undirected\n"
           "    edges from stdin (or from the optionally-specified file).\n"
           "  --device=<device_index>  Set GPU device for running the graph primitive.\n"
           "  --undirected If set then treat the graph as undirected.\n"
           "  --instrumented If set then kernels keep track of queue-search_depth\n"
           "  and barrier duty (a relative indicator of load imbalance.)\n"
           "  --quick If set will skip the CPU validation code.\n"
        );
}

/**
 * @brief Displays the BFS result (i.e., distance from source)
 *
 * @param[in] hrank Pointer to hub rank score array
 * @param[in] arank Pointer to authority rank score array
 * @param[in] nodes Number of nodes in the graph.
 */
template<typename Value, typename SizeT>
void DisplaySolution(Value *hrank, Value *arank, SizeT nodes)
{
    //sort the top page ranks
    RankPair<SizeT, Value> *hr_list =
        (RankPair<SizeT, Value>*)malloc(sizeof(RankPair<SizeT, Value>) * nodes);
    RankPair<SizeT, Value> *ar_list =
        (RankPair<SizeT, Value>*)malloc(sizeof(RankPair<SizeT, Value>) * nodes);

    for (int i = 0; i < nodes; ++i)
    {
        hr_list[i].vertex_id = i;
        hr_list[i].page_rank = hrank[i];
        ar_list[i].vertex_id = i;
        ar_list[i].page_rank = arank[i];
    }
    std::stable_sort(
        hr_list, hr_list + nodes, SALSACompare<RankPair<SizeT, Value> >);
    std::stable_sort(
        ar_list, ar_list + nodes, SALSACompare<RankPair<SizeT, Value> >);

    // Print out at most top 10 largest components
    int top = (nodes < 10) ? nodes : 10;
    printf("Top %d Page Ranks:\n", top);
    for (int i = 0; i < top; ++i)
    {
        printf("Vertex ID: %d, Hub Rank: %5f\n", hr_list[i].vertex_id, hr_list[i].page_rank);
        printf("Vertex ID: %d, Authority Rank: %5f\n", ar_list[i].vertex_id, ar_list[i].page_rank);
    }

    free(hr_list);
    free(ar_list);
}

/**
 * Performance/Evaluation statistics
 */
struct Stats
{
    const char *name;
    Statistic rate;
    Statistic search_depth;
    Statistic redundant_work;
    Statistic duty;

    Stats() : name(NULL), rate(), search_depth(), redundant_work(), duty() {}
    Stats(const char *name) :
        name(name), rate(), search_depth(), redundant_work(), duty() {}
<<<<<<< HEAD
};

struct Test_Parameter : gunrock::app::TestParameter_Base {
public:
    long long             max_iter     ;// = 20;
    void*                 inv_graph    ;

    Test_Parameter()
    {  
        src       = 0; 
        max_iter  = 5;
        inv_graph = NULL;
    }   

    ~Test_Parameter()
    {   
    }   

    void Init(CommandLineArgs &args)
    {   
        TestParameter_Base::Init(args);
        args.GetCmdLineArgument("max-iter", max_iter);
    }   
=======
>>>>>>> dc7a660e
};

/**
 * @brief Displays timing and correctness statistics
 *
 * @tparam VertexId
 * @tparam Value
 * @tparam SizeT
 *
 * @param[in] stats Reference to the Stats object defined in RunTests
 * @param[in] elapsed Total elapsed kernel running time
 * @param[in] avg_duty Average duty of the BFS kernels
 */

void DisplayStats(
    Stats               &stats,
    double              elapsed,
    double              avg_duty)
{

    // Display test name
    printf("[%s] finished. ", stats.name);

    // Display the specific sample statistics
    printf(" elapsed: %.3f ms", elapsed);
    if (avg_duty != 0)
    {
        printf("\n avg CTA duty: %.2f%%", avg_duty * 100);
    }
    printf("\n");
}




/******************************************************************************
 * SALSA Testing Routines
 *****************************************************************************/

/**
 * @brief A simple CPU-based reference SALSA implementation.
 *
 * @tparam VertexId
 * @tparam Value
 * @tparam SizeT
 *
 * @param[in] graph Reference to the CSR graph we process on
 * @param[in] inv_graph Reference to the inversed CSR graph we process on
 * @param[in] hrank Host-side vector to store CPU computed hub ranks for each node
 * @param[in] arank Host-side vector to store CPU computed authority ranks for each node
 * @param[in] max_iter max iteration to go
 */
template<
    typename VertexId,
    typename Value,
    typename SizeT>
void SimpleReferenceSALSA(
    const Csr<VertexId, Value, SizeT>       &graph,
    const Csr<VertexId, Value, SizeT>       &inv_graph,
    Value                                   *hrank,
    Value                                   *arank,
    SizeT                                   max_iter)
{
    //Preparation

    //
    //compute SALSA rank
    //

    CpuTimer cpu_timer;
    cpu_timer.Start();

    cpu_timer.Stop();
    float elapsed = cpu_timer.ElapsedMillis();

    printf("CPU BFS finished in %lf msec.\n", elapsed);
}

/**
 * @brief Run SALSA tests
 *
 * @tparam VertexId
 * @tparam Value
 * @tparam SizeT
 * @tparam INSTRUMENT
 *
 * @param[in] graph Reference to the CSR graph we process on
 * @param[in] inv_graph Reference to the inversed CSR graph we process on
 * @param[in] max_iter Max iteration for Page Rank computing
 * @param[in] max_grid_size Maximum CTA occupancy
 * @param[in] num_gpus Number of GPUs
 * @param[in] max_queue_sizing Max queue sizing for frontier
 * @param[in] context CudaContext for moderngpu to use
 *
 */
template <
    typename VertexId,
    typename Value,
    typename SizeT,
    bool INSTRUMENT,
    bool DEBUG,
    bool SIZE_CHECK>
void RunTests(Test_Parameter *parameter)
    /*const Csr<VertexId, Value, SizeT> &graph,
    const Csr<VertexId, Value, SizeT> &inv_graph,
    SizeT max_iter,
    int max_grid_size,
    int num_gpus,
    double max_queue_sizing,
    CudaContext& context)*/
{

    typedef SALSAProblem<
        VertexId,
        SizeT,
        Value> Problem;

<<<<<<< HEAD
    Csr<VertexId, Value, SizeT>
                 *graph                 = (Csr<VertexId, Value, SizeT>*)parameter->graph;
    Csr<VertexId, Value, SizeT>
                 *inv_graph             = (Csr<VertexId, Value, SizeT>*)parameter->inv_graph;
    //VertexId      src                   = (VertexId)parameter -> src;
    int           max_grid_size         = parameter -> max_grid_size;
    int           num_gpus              = parameter -> num_gpus;
    //double        max_queue_sizing      = parameter -> max_queue_sizing;
    SizeT         max_iter              = parameter -> max_iter;
    ContextPtr   *context               = (ContextPtr*)parameter -> context;
    int          *gpu_idx               = parameter -> gpu_idx;
    //cudaStream_t *streams               = parameter -> streams;
    bool          g_quick               = parameter -> g_quick;
    bool          g_stream_from_host    = parameter -> g_stream_from_host;

    // Allocate host-side label array (for both reference and gpu-computed results)
    Value    *reference_hrank       = (Value*)malloc(sizeof(Value) * graph->nodes);
    Value    *reference_arank       = (Value*)malloc(sizeof(Value) * graph->nodes);
    Value    *h_hrank               = (Value*)malloc(sizeof(Value) * graph->nodes);
    Value    *h_arank               = (Value*)malloc(sizeof(Value) * graph->nodes);
=======
    // Allocate host-side label array (for both reference and gpu-computed results)
    Value    *reference_hrank       = (Value*)malloc(sizeof(Value) * graph.nodes);
    Value    *reference_arank       = (Value*)malloc(sizeof(Value) * graph.nodes);
    Value    *h_hrank               = (Value*)malloc(sizeof(Value) * graph.nodes);
    Value    *h_arank               = (Value*)malloc(sizeof(Value) * graph.nodes);
>>>>>>> dc7a660e
    Value    *reference_check_h     = (g_quick) ? NULL : reference_hrank;
    Value    *reference_check_a     = (g_quick) ? NULL : reference_arank;

    // Allocate BFS enactor map
<<<<<<< HEAD
    SALSAEnactor<Problem, INSTRUMENT, DEBUG, SIZE_CHECK> salsa_enactor(gpu_idx);
=======
    SALSAEnactor<INSTRUMENT> salsa_enactor(g_verbose);
>>>>>>> dc7a660e

    // Allocate problem on GPU
    Problem *csr_problem = new Problem;
    util::GRError(csr_problem->Init(
                      g_stream_from_host,
<<<<<<< HEAD
                      *graph,
                      *inv_graph,
=======
                      graph,
                      inv_graph,
>>>>>>> dc7a660e
                      num_gpus),
                  "Problem SALSA Initialization Failed", __FILE__, __LINE__);

    //
    // Compute reference CPU SALSA solution for source-distance
    //
    if (reference_check_h != NULL)
    {
        printf("compute ref value\n");
        SimpleReferenceSALSA(
<<<<<<< HEAD
            *graph,
            *inv_graph,
=======
            graph,
            inv_graph,
>>>>>>> dc7a660e
            reference_check_h,
            reference_check_a,
            max_iter);
        printf("\n");
    }

    Stats *stats = new Stats("GPU SALSA");

    long long           total_queued = 0;
    double              avg_duty = 0.0;

    // Perform BFS
    GpuTimer gpu_timer;

    util::GRError(
        csr_problem->Reset(salsa_enactor.GetFrontierType(), 200.0),
        "SALSA Problem Data Reset Failed", __FILE__, __LINE__);
    gpu_timer.Start();
    util::GRError(
        salsa_enactor.template Enact<Problem>(
<<<<<<< HEAD
            *context, csr_problem, max_iter, max_grid_size),
=======
            context, csr_problem, max_iter, max_grid_size),
>>>>>>> dc7a660e
        "SALSA Problem Enact Failed", __FILE__, __LINE__);
    gpu_timer.Stop();

    salsa_enactor.GetStatistics(total_queued, avg_duty);

    double elapsed = gpu_timer.ElapsedMillis();

    // Copy out results
    util::GRError(
        csr_problem->Extract(h_hrank, h_arank),
        "SALSA Problem Data Extraction Failed", __FILE__, __LINE__);

    // Verify the result
    if (reference_check_a != NULL)
    {
        printf("Validity: ");
<<<<<<< HEAD
        CompareResults(h_hrank, reference_check_h, graph->nodes, true);
        CompareResults(h_arank, reference_check_a, graph->nodes, true);
    }
    printf("\nFirst 40 labels of the GPU result.");
    // Display Solution
    DisplaySolution(h_hrank, h_arank, graph->nodes);
=======
        CompareResults(h_hrank, reference_check_h, graph.nodes, true);
        CompareResults(h_arank, reference_check_a, graph.nodes, true);
    }
    printf("\nFirst 40 labels of the GPU result.");
    // Display Solution
    DisplaySolution(h_hrank, h_arank, graph.nodes);
>>>>>>> dc7a660e

    DisplayStats(
        *stats,
        elapsed,
        avg_duty);


    // Cleanup
    delete stats;
    if (csr_problem) delete csr_problem;
    if (reference_check_h) free(reference_check_h);
    if (reference_check_a) free(reference_check_a);

    if (h_hrank) free(h_hrank);
    if (h_arank) free(h_arank);

    cudaDeviceSynchronize();
<<<<<<< HEAD
}

template <
    typename      VertexId,
    typename      Value,
    typename      SizeT,
    bool          INSTRUMENT,
    bool          DEBUG>
void RunTests_size_check(Test_Parameter *parameter)
{
    if (parameter->size_check) RunTests
        <VertexId, Value, SizeT, INSTRUMENT, DEBUG,
        true > (parameter);
   else RunTests
        <VertexId, Value, SizeT, INSTRUMENT, DEBUG,
        false> (parameter);
}

template <
    typename    VertexId,
    typename    Value,
    typename    SizeT,
    bool        INSTRUMENT>
void RunTests_debug(Test_Parameter *parameter)
{
    if (parameter->debug) RunTests_size_check
        <VertexId, Value, SizeT, INSTRUMENT,
        true > (parameter);
    else RunTests_size_check
        <VertexId, Value, SizeT, INSTRUMENT,
        false> (parameter);
}

template <
    typename      VertexId,
    typename      Value,
    typename      SizeT>
void RunTests_instrumented(Test_Parameter *parameter)
{
    if (parameter->instrumented) RunTests_debug
        <VertexId, Value, SizeT,
        true > (parameter);
    else RunTests_debug
        <VertexId, Value, SizeT,
        false> (parameter);
=======
>>>>>>> dc7a660e
}

/**
 * @brief RunTests entry
 *
 * @tparam VertexId
 * @tparam Value
 * @tparam SizeT
 *
 * @param[in] graph Reference to the CSR graph we process on
 * @param[in] inv_graph Reference to the inversed CSR graph we process on
 * @param[in] args Reference to the command line arguments
 * @param[in] context CudaContex for moderngpu library
 */
template <
    typename VertexId,
    typename Value,
    typename SizeT>
void RunTests(
    Csr<VertexId, Value, SizeT> *graph,
    Csr<VertexId, Value, SizeT> *inv_graph,
    CommandLineArgs             &args,
    int                          num_gpus,
    ContextPtr                  *context,
    int                         *gpu_idx,
    cudaStream_t                *streams = NULL)
{
<<<<<<< HEAD
    string src_str="";
    Test_Parameter *parameter = new Test_Parameter;

    parameter -> Init(args);
    parameter -> graph              = graph;
    parameter -> inv_graph          = inv_graph;
    parameter -> num_gpus           = num_gpus;
    parameter -> context            = context;
    parameter -> gpu_idx            = gpu_idx;
    parameter -> streams            = streams;

    args.GetCmdLineArgument("src", src_str);
    if (src_str.empty()) {
        parameter->src = 0;
    } else if (src_str.compare("randomize") == 0) {
        parameter->src = graphio::RandomNode(graph->nodes);
    } else if (src_str.compare("largestdegree") == 0) {
        int temp;
        parameter->src = graph->GetNodeWithHighestDegree(temp);
    } else {
        args.GetCmdLineArgument("src", parameter->src);
=======
    SizeT               max_iter            = 20;
    bool                instrumented        = false;        // Whether or not to collect instrumentation from kernels
    int                 max_grid_size       = 0;            // maximum grid size (0: leave it up to the enactor)
    int                 num_gpus            = 1;            // Number of GPUs for multi-gpu enactor to use
    double              max_queue_sizing    = 1.0;

    instrumented = args.CheckCmdLineFlag("instrumented");
    args.GetCmdLineArgument("max-iter", max_iter);

    g_quick = true; // missing reference now
    g_verbose = args.CheckCmdLineFlag("v");
    args.GetCmdLineArgument("queue-sizing", max_queue_sizing);

    if (instrumented)
    {
        RunTests<VertexId, Value, SizeT, true>(
            graph,
            inv_graph,
            max_iter,
            max_grid_size,
            num_gpus,
            max_queue_sizing,
            context);
    }
    else
    {
        RunTests<VertexId, Value, SizeT, false>(
            graph,
            inv_graph,
            max_iter,
            max_grid_size,
            num_gpus,
            max_queue_sizing,
            context);
>>>>>>> dc7a660e
    }

    RunTests_instrumented<VertexId, Value, SizeT>(parameter);

}



/******************************************************************************
 * Main
 ******************************************************************************/

int cpp_main( int argc, char** argv)
{
    CommandLineArgs args(argc, argv);

    if ((argc < 2) || (args.CheckCmdLineFlag("help")))
    {
        Usage();
        return 1;
    }

    //DeviceInit(args);
    //cudaSetDeviceFlags(cudaDeviceMapHost);
    int dev = 0;
    args.GetCmdLineArgument("device", dev);
    ContextPtr context = mgpu::CreateCudaDevice(dev);

    //srand(0); // Presently deterministic
    //srand(time(NULL));

    // Parse graph-contruction params
<<<<<<< HEAD
    bool g_undirected = false;
=======
    g_undirected = false;
>>>>>>> dc7a660e

    std::string graph_type = argv[1];
    int flags = args.ParsedArgc();
    int graph_args = argc - flags - 1;

    if (graph_args < 1)
    {
        Usage();
        return 1;
    }

    //
    // Construct graph and perform search(es)
    //

    if (graph_type == "market")
    {
        // Matrix-market coordinate-formatted graph file

        typedef int VertexId;                   // Use as the node identifier
        typedef float Value;                    // Use as the value type
        typedef int SizeT;                      // Use as the graph size type
        Csr<VertexId, Value, SizeT> csr(false); // default for stream_from_host

        Csr<VertexId, Value, SizeT> inv_csr(false);

        if (graph_args < 1) { Usage(); return 1; }
        char *market_filename = (graph_args == 2) ? argv[2] : NULL;
        if (graphio::BuildMarketGraph<false>(
                market_filename,
                csr,
                g_undirected,
                false) != 0)
        {
            return 1;
        }

        if (graphio::BuildMarketGraph<false>(
                market_filename,
                inv_csr,
                g_undirected,
                true) != 0)
        {
            return 1;
        }

        csr.PrintHistogram();
        //csr.DisplayGraph();
        //inv_csr.DisplayGraph();

        printf("out node:%d, in node:%d\n", csr.out_nodes, inv_csr.out_nodes);

        // Run tests
<<<<<<< HEAD
        RunTests(&csr, &inv_csr, args, 1, &context, &dev);
=======
        RunTests(csr, inv_csr, args, *context);
>>>>>>> dc7a660e

    }
    else
    {
        fprintf(stderr, "Unspecified graph type\n");
        return 1;
    }
    return 0;
<<<<<<< HEAD
}
=======
}
>>>>>>> dc7a660e
<|MERGE_RESOLUTION|>--- conflicted
+++ resolved
@@ -143,7 +143,6 @@
     Stats() : name(NULL), rate(), search_depth(), redundant_work(), duty() {}
     Stats(const char *name) :
         name(name), rate(), search_depth(), redundant_work(), duty() {}
-<<<<<<< HEAD
 };
 
 struct Test_Parameter : gunrock::app::TestParameter_Base {
@@ -167,8 +166,6 @@
         TestParameter_Base::Init(args);
         args.GetCmdLineArgument("max-iter", max_iter);
     }   
-=======
->>>>>>> dc7a660e
 };
 
 /**
@@ -200,8 +197,6 @@
     }
     printf("\n");
 }
-
-
 
 
 /******************************************************************************
@@ -286,7 +281,6 @@
         SizeT,
         Value> Problem;
 
-<<<<<<< HEAD
     Csr<VertexId, Value, SizeT>
                  *graph                 = (Csr<VertexId, Value, SizeT>*)parameter->graph;
     Csr<VertexId, Value, SizeT>
@@ -307,34 +301,18 @@
     Value    *reference_arank       = (Value*)malloc(sizeof(Value) * graph->nodes);
     Value    *h_hrank               = (Value*)malloc(sizeof(Value) * graph->nodes);
     Value    *h_arank               = (Value*)malloc(sizeof(Value) * graph->nodes);
-=======
-    // Allocate host-side label array (for both reference and gpu-computed results)
-    Value    *reference_hrank       = (Value*)malloc(sizeof(Value) * graph.nodes);
-    Value    *reference_arank       = (Value*)malloc(sizeof(Value) * graph.nodes);
-    Value    *h_hrank               = (Value*)malloc(sizeof(Value) * graph.nodes);
-    Value    *h_arank               = (Value*)malloc(sizeof(Value) * graph.nodes);
->>>>>>> dc7a660e
     Value    *reference_check_h     = (g_quick) ? NULL : reference_hrank;
     Value    *reference_check_a     = (g_quick) ? NULL : reference_arank;
 
     // Allocate BFS enactor map
-<<<<<<< HEAD
     SALSAEnactor<Problem, INSTRUMENT, DEBUG, SIZE_CHECK> salsa_enactor(gpu_idx);
-=======
-    SALSAEnactor<INSTRUMENT> salsa_enactor(g_verbose);
->>>>>>> dc7a660e
 
     // Allocate problem on GPU
     Problem *csr_problem = new Problem;
     util::GRError(csr_problem->Init(
                       g_stream_from_host,
-<<<<<<< HEAD
                       *graph,
                       *inv_graph,
-=======
-                      graph,
-                      inv_graph,
->>>>>>> dc7a660e
                       num_gpus),
                   "Problem SALSA Initialization Failed", __FILE__, __LINE__);
 
@@ -345,13 +323,8 @@
     {
         printf("compute ref value\n");
         SimpleReferenceSALSA(
-<<<<<<< HEAD
             *graph,
             *inv_graph,
-=======
-            graph,
-            inv_graph,
->>>>>>> dc7a660e
             reference_check_h,
             reference_check_a,
             max_iter);
@@ -372,11 +345,7 @@
     gpu_timer.Start();
     util::GRError(
         salsa_enactor.template Enact<Problem>(
-<<<<<<< HEAD
             *context, csr_problem, max_iter, max_grid_size),
-=======
-            context, csr_problem, max_iter, max_grid_size),
->>>>>>> dc7a660e
         "SALSA Problem Enact Failed", __FILE__, __LINE__);
     gpu_timer.Stop();
 
@@ -393,21 +362,12 @@
     if (reference_check_a != NULL)
     {
         printf("Validity: ");
-<<<<<<< HEAD
         CompareResults(h_hrank, reference_check_h, graph->nodes, true);
         CompareResults(h_arank, reference_check_a, graph->nodes, true);
     }
     printf("\nFirst 40 labels of the GPU result.");
     // Display Solution
     DisplaySolution(h_hrank, h_arank, graph->nodes);
-=======
-        CompareResults(h_hrank, reference_check_h, graph.nodes, true);
-        CompareResults(h_arank, reference_check_a, graph.nodes, true);
-    }
-    printf("\nFirst 40 labels of the GPU result.");
-    // Display Solution
-    DisplaySolution(h_hrank, h_arank, graph.nodes);
->>>>>>> dc7a660e
 
     DisplayStats(
         *stats,
@@ -425,7 +385,6 @@
     if (h_arank) free(h_arank);
 
     cudaDeviceSynchronize();
-<<<<<<< HEAD
 }
 
 template <
@@ -471,8 +430,6 @@
     else RunTests_debug
         <VertexId, Value, SizeT,
         false> (parameter);
-=======
->>>>>>> dc7a660e
 }
 
 /**
@@ -500,7 +457,6 @@
     int                         *gpu_idx,
     cudaStream_t                *streams = NULL)
 {
-<<<<<<< HEAD
     string src_str="";
     Test_Parameter *parameter = new Test_Parameter;
 
@@ -522,42 +478,6 @@
         parameter->src = graph->GetNodeWithHighestDegree(temp);
     } else {
         args.GetCmdLineArgument("src", parameter->src);
-=======
-    SizeT               max_iter            = 20;
-    bool                instrumented        = false;        // Whether or not to collect instrumentation from kernels
-    int                 max_grid_size       = 0;            // maximum grid size (0: leave it up to the enactor)
-    int                 num_gpus            = 1;            // Number of GPUs for multi-gpu enactor to use
-    double              max_queue_sizing    = 1.0;
-
-    instrumented = args.CheckCmdLineFlag("instrumented");
-    args.GetCmdLineArgument("max-iter", max_iter);
-
-    g_quick = true; // missing reference now
-    g_verbose = args.CheckCmdLineFlag("v");
-    args.GetCmdLineArgument("queue-sizing", max_queue_sizing);
-
-    if (instrumented)
-    {
-        RunTests<VertexId, Value, SizeT, true>(
-            graph,
-            inv_graph,
-            max_iter,
-            max_grid_size,
-            num_gpus,
-            max_queue_sizing,
-            context);
-    }
-    else
-    {
-        RunTests<VertexId, Value, SizeT, false>(
-            graph,
-            inv_graph,
-            max_iter,
-            max_grid_size,
-            num_gpus,
-            max_queue_sizing,
-            context);
->>>>>>> dc7a660e
     }
 
     RunTests_instrumented<VertexId, Value, SizeT>(parameter);
@@ -570,7 +490,7 @@
  * Main
  ******************************************************************************/
 
-int cpp_main( int argc, char** argv)
+int main( int argc, char** argv)
 {
     CommandLineArgs args(argc, argv);
 
@@ -590,11 +510,7 @@
     //srand(time(NULL));
 
     // Parse graph-contruction params
-<<<<<<< HEAD
     bool g_undirected = false;
-=======
-    g_undirected = false;
->>>>>>> dc7a660e
 
     std::string graph_type = argv[1];
     int flags = args.ParsedArgc();
@@ -648,11 +564,7 @@
         printf("out node:%d, in node:%d\n", csr.out_nodes, inv_csr.out_nodes);
 
         // Run tests
-<<<<<<< HEAD
         RunTests(&csr, &inv_csr, args, 1, &context, &dev);
-=======
-        RunTests(csr, inv_csr, args, *context);
->>>>>>> dc7a660e
 
     }
     else
@@ -661,8 +573,4 @@
         return 1;
     }
     return 0;
-<<<<<<< HEAD
-}
-=======
-}
->>>>>>> dc7a660e
+}
