--- conflicted
+++ resolved
@@ -410,7 +410,6 @@
     int           iterations            = parameter -> iterations;
     size_t       *org_size              = new size_t  [num_gpus];
     // Allocate host-side array (for both reference and gpu-computed results)
-<<<<<<< HEAD
     Value        *reference_bc_values        = new Value   [graph->nodes];
     Value        *reference_ebc_values       = new Value   [graph->edges];
     Value        *reference_sigmas           = new Value   [graph->nodes];
@@ -430,17 +429,6 @@
         cudaSetDevice(gpu_idx[gpu]);
         cudaMemGetInfo(&(org_size[gpu]),&dummy);
     }
-=======
-    Value *reference_bc_values = (Value*)malloc(sizeof(Value) * graph.nodes);
-    Value *reference_ebc_values = (Value*)malloc(sizeof(Value) * graph.edges);
-    Value *reference_sigmas    = (Value*)malloc(sizeof(Value) * graph.nodes);
-    Value *h_sigmas            = (Value*)malloc(sizeof(Value) * graph.nodes);
-    Value *h_bc_values         = (Value*)malloc(sizeof(Value) * graph.nodes);
-    Value *h_ebc_values         = (Value*)malloc(sizeof(Value) * graph.edges);
-    Value *reference_check_bc_values = (g_quick) ? NULL : reference_bc_values;
-    Value *reference_check_ebc_values = NULL;//(g_quick || (src != -1)) ? NULL : reference_ebc_values;
-    Value *reference_check_sigmas = (g_quick || (src == -1)) ? NULL : reference_sigmas;
->>>>>>> 57842ba6
 
     // Allocate BC enactor map
     BcEnactor* enactor = new BcEnactor(num_gpus, gpu_idx);
@@ -860,11 +848,7 @@
             return 1;
         }
 
-<<<<<<< HEAD
-=======
         csr.PrintHistogram();
-        //csr.DisplayGraph();
->>>>>>> 57842ba6
 
     } else if (graph_type == "rmat")
     {   
